# Changelog

All notable changes to this project will be documented in this file.

The format is based on [Keep a Changelog](https://keepachangelog.com/en/1.0.0/),
and this project adheres to [Semantic Versioning](https://semver.org/spec/v2.0.0.html).

## [UNRELEASED]

<<<<<<< HEAD
### Added

- A new kwarg, `use_srun`, that allows for the user to specify whether to use `srun` when running the pickled Python function.
- Added docstring for `sshproxy`
=======
## [0.14.0] - 2023-05-12

### Added

- A new kwarg `create_unique_workdir` that will create unique subfolders of the type `<DISPATCH ID>/node_<NODE ID>` within `remote_workdir` if set to `True`

### Fixed

- Fixed a bug where `cleanup = False` would be ignored.
- Fixed a bug where if `cache_dir` was not present, Covalent would crash.

## [0.13.0] - 2023-05-11

### Changed

- Updated pre-commit hooks
>>>>>>> 88337236

## [0.12.1] - 2023-05-05

### Fixed

- Moved executor validations out of constructor

### Operations

- Fixed license CI workflow

## [0.12.0] - 2023-05-05

### Added

- Basic support for NERSC's sshproxy tool which uses MFA to generate SSH keys

## [0.11.0] - 2023-05-02

### Added

- Added instructions to the `README` for the remote machine's dependencies.

### Changed

- Automatically apply the `"parsable": ""` option by default if not set by the user.

## [0.10.0] - 2023-05-01

### Added

- Modified executor to use `srun` in slurm script, instead of injecting python code and calling python directly.
- Added new parameters to `SlurmExecutor` to allow finer control of jobs via options for `srun` and in-script commands (see README.md).
- Added `srun_append` parameter allowing insertion of intermediate command (see README.md).
- Added `prerun_commands` and `postrun_commands` parameters allowing execution of in-script shell commands before and after the workflow submission via `srun` (see README.md).

## [0.9.0] - 2023-04-30

### Added

- Added a new kwarg, `cert_file`, to `SlurmExecutor` that allows for a certificate file to be passed.

### Changed

- Changed the `_client_connect` function to output the connection object only since the first positional argument cannot get used.

### Operations

- Added Alejandro to paul blart group

## [0.8.0] - 2022-11-19

### Changed

- Changed BaseAsyncExecutor to AsyncBaseExecutor
- Updated covalent version to >=0.202.0,<1

### Operations

- Added license workflow

### Tests

- Enabled Codecov

## [0.7.0] - 2022-08-23

### Added

- `SlurmExecutor` can now be import directly from `covalent_slurm_plugin`
- Added several debug log statements to track progress when debugging
- `asyncssh` added as a requirement
- Added support for performing cleanup on remote machine (default is True) once execution completes
- Added `slurm_path` for users to provide a path for slurm commands if they aren't detected automatically

### Changed

- Default values set for some `SlurmExecutor` initialization parameters
- Since there were several ssh calls, thus now using `asyncssh` module for a uniform interface to run ssh commands on remote machine
- File transfer to and from is now done using `scp` instead of `rsync`

### Fixed

- Fixed returning only `result` from `run` method instead of returning `stdout` and `stderr` as well, which are now printed directly appropriately

### Tests

- Updated tests to reflect above changes

## [0.6.0] - 2022-08-18

### Changed

- Updated `covalent` version to `stable`

## [0.5.2] - 2022-08-18

### Fixed

- Restore `cache_dir` parameter to constructor

## [0.5.1] - 2022-08-14

### Fixed

- Banner file extension

## [0.5.0] - 2022-08-14

### Changed

- Updated readme banner

### Fixed

- Fixed test references to conda

## [0.4.0] - 2022-08-04

### Changed

- Slurm executor is now async aware. Internal subprocess calls are now awaited.
- Tests have been updated to reflect above changes.

## [0.3.0] - 2022-05-26

### Changed

- New logo to reflect revamp in UI.
- Reverted some changes in slurm.py.

### Fixed

- Handle exceptions correctly

## [0.2.5] - 2022-05-26

### Fixed

- Workflows are fixed

## [0.2.4] - 2022-04-28

### Added

- Unit tests written and added to the .github workflows.

## [0.2.3] - 2022-04-18

### Changed

- The function is deserialized before sending to the remote machine. This allows the remote machine to execute the fuction in a "vanilla" python, and not need Covalent to be installed.
- The args and kwargs inputs to the function to be executed are pickled into the same file as the function, for transport to the remote machine.

## [0.2.2] - 2022-04-14

### Fixed

- Fixed full local path to where result files were being copied back from remote
- Pass in dictionary to `self.get_status` instead of `str`

## [0.2.1] - 2022-04-14

### Changed

- The python version on the remote machine only has to be equal to the python version which created the function to be executed down to the minor version. Eg, matching 3.8, instead of matching 3.8.13.

## [0.2.0] - 2022-04-12

### Changed

- Modified slurm.py to be compatible with the refactored Covalent codebase.

## [0.1.2] - 2022-04-12

### Changed

- Add time module import back to `slurm.py`

## [0.1.1] - 2022-04-12

### Changed

- Updated how slurm job id is retrieved from `proc.stdout` using regex

## [0.1.0] - 2022-04-08

### Changed

- Changed global variable executor_plugin_name -> EXECUTOR_PLUGIN_NAME in executors to conform with PEP8.

## [0.0.2] - 2022-03-02

### Added

- Enabled PyPI upload

## [0.0.1] - 2022-03-02

### Added

- Core files for this repo.
- CHANGELOG.md to track changes (this file).
- Semantic versioning in VERSION.
- CI pipeline job to enforce versioning.<|MERGE_RESOLUTION|>--- conflicted
+++ resolved
@@ -7,12 +7,11 @@
 
 ## [UNRELEASED]
 
-<<<<<<< HEAD
 ### Added
 
 - A new kwarg, `use_srun`, that allows for the user to specify whether to use `srun` when running the pickled Python function.
 - Added docstring for `sshproxy`
-=======
+
 ## [0.14.0] - 2023-05-12
 
 ### Added
@@ -29,7 +28,6 @@
 ### Changed
 
 - Updated pre-commit hooks
->>>>>>> 88337236
 
 ## [0.12.1] - 2023-05-05
 
