--- conflicted
+++ resolved
@@ -7,11 +7,12 @@
 
 ## [UNRELEASED]
 
-<<<<<<< HEAD
-=======
+### Operations
+
+- Added Alejandro to paul blart group
+
 ## [0.8.0] - 2022-11-19
 
->>>>>>> 42956f1b
 ### Changed
 
 - Changed BaseAsyncExecutor to AsyncBaseExecutor
