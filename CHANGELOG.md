--- conflicted
+++ resolved
@@ -5,9 +5,13 @@
 The format is based on [Keep a Changelog](https://keepachangelog.com/en/1.0.0/),
 and this project adheres to [Semantic Versioning](https://semver.org/spec/v2.0.0.html).
 
-<<<<<<< HEAD
-## [0.2.0] - 2022-04-14
-=======
+## [0.2.2] - 2022-04-14
+
+### Fixed
+
+- Fixed full local path to where result files were being copied back from remote
+- Pass in dictionary to `self.get_status` instead of `str`
+
 ## [0.2.1] - 2022-04-14
 
 ### Changed
@@ -15,16 +19,10 @@
 - The python version on the remote machine only has to be equal to the python version which created the function to be executed down to the minor version. Eg, matching 3.8, instead of matching 3.8.13.
 
 ## [0.2.0] - 2022-04-12
->>>>>>> e3602593
 
 ### Changed
 
 - Modified slurm.py to be compatible with the refactored Covalent codebase.
-
-### Fixed
-
-- Fixed full local path to where result files were being copied back from remote
-- Pass in dictionary to `self.get_status` instead of `str`
 
 ## [0.1.2] - 2022-04-12
 
