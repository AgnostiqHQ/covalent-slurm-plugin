# Changelog

All notable changes to this project will be documented in this file.

The format is based on [Keep a Changelog](https://keepachangelog.com/en/1.0.0/),
and this project adheres to [Semantic Versioning](https://semver.org/spec/v2.0.0.html).

## [UNRELEASED]

<<<<<<< HEAD
### Added

- A new kwarg `create_unique_workdir` that will create unique subfolders of the type `<DISPATCH ID>/node_<NODE ID>` within `remote_workdir` if set to `True`


### Fixed

- Fixed a bug where `cleanup = False` would be ignored.
- Fixed a bug where if `cache_dir` was not present, Covalent would crash.
=======
## [0.13.0] - 2023-05-11

### Changed

- Updated pre-commit hooks
>>>>>>> ba35b6c1

## [0.12.1] - 2023-05-05

### Fixed

- Moved executor validations out of constructor

### Operations

- Fixed license CI workflow

## [0.12.0] - 2023-05-05

### Added

- Basic support for NERSC's sshproxy tool which uses MFA to generate SSH keys

## [0.11.0] - 2023-05-02

### Added

- Added instructions to the `README` for the remote machine's dependencies.

### Changed

- Automatically apply the `"parsable": ""` option by default if not set by the user.

## [0.10.0] - 2023-05-01

### Added

- Modified executor to use `srun` in slurm script, instead of injecting python code and calling python directly.
- Added new parameters to `SlurmExecutor` to allow finer control of jobs via options for `srun` and in-script commands (see README.md).
- Added `srun_append` parameter allowing insertion of intermediate command (see README.md).
- Added `prerun_commands` and `postrun_commands` parameters allowing execution of in-script shell commands before and after the workflow submission via `srun` (see README.md).

## [0.9.0] - 2023-04-30

### Added

- Added a new kwarg, `cert_file`, to `SlurmExecutor` that allows for a certificate file to be passed.

### Changed

- Changed the `_client_connect` function to output the connection object only since the first positional argument cannot get used.

### Operations

- Added Alejandro to paul blart group

## [0.8.0] - 2022-11-19

### Changed

- Changed BaseAsyncExecutor to AsyncBaseExecutor
- Updated covalent version to >=0.202.0,<1

### Operations

- Added license workflow

### Tests

- Enabled Codecov

## [0.7.0] - 2022-08-23

### Added

- `SlurmExecutor` can now be import directly from `covalent_slurm_plugin`
- Added several debug log statements to track progress when debugging
- `asyncssh` added as a requirement
- Added support for performing cleanup on remote machine (default is True) once execution completes
- Added `slurm_path` for users to provide a path for slurm commands if they aren't detected automatically

### Changed

- Default values set for some `SlurmExecutor` initialization parameters
- Since there were several ssh calls, thus now using `asyncssh` module for a uniform interface to run ssh commands on remote machine
- File transfer to and from is now done using `scp` instead of `rsync`

### Fixed

- Fixed returning only `result` from `run` method instead of returning `stdout` and `stderr` as well, which are now printed directly appropriately

### Tests

- Updated tests to reflect above changes

## [0.6.0] - 2022-08-18

### Changed

- Updated `covalent` version to `stable`

## [0.5.2] - 2022-08-18

### Fixed

- Restore `cache_dir` parameter to constructor

## [0.5.1] - 2022-08-14

### Fixed

- Banner file extension

## [0.5.0] - 2022-08-14

### Changed

- Updated readme banner

### Fixed

- Fixed test references to conda

## [0.4.0] - 2022-08-04

### Changed

- Slurm executor is now async aware. Internal subprocess calls are now awaited.
- Tests have been updated to reflect above changes.

## [0.3.0] - 2022-05-26

### Changed

- New logo to reflect revamp in UI.
- Reverted some changes in slurm.py.

### Fixed

- Handle exceptions correctly

## [0.2.5] - 2022-05-26

### Fixed

- Workflows are fixed

## [0.2.4] - 2022-04-28

### Added

- Unit tests written and added to the .github workflows.

## [0.2.3] - 2022-04-18

### Changed

- The function is deserialized before sending to the remote machine. This allows the remote machine to execute the fuction in a "vanilla" python, and not need Covalent to be installed.
- The args and kwargs inputs to the function to be executed are pickled into the same file as the function, for transport to the remote machine.

## [0.2.2] - 2022-04-14

### Fixed

- Fixed full local path to where result files were being copied back from remote
- Pass in dictionary to `self.get_status` instead of `str`

## [0.2.1] - 2022-04-14

### Changed

- The python version on the remote machine only has to be equal to the python version which created the function to be executed down to the minor version. Eg, matching 3.8, instead of matching 3.8.13.

## [0.2.0] - 2022-04-12

### Changed

- Modified slurm.py to be compatible with the refactored Covalent codebase.

## [0.1.2] - 2022-04-12

### Changed

- Add time module import back to `slurm.py`

## [0.1.1] - 2022-04-12

### Changed

- Updated how slurm job id is retrieved from `proc.stdout` using regex

## [0.1.0] - 2022-04-08

### Changed

- Changed global variable executor_plugin_name -> EXECUTOR_PLUGIN_NAME in executors to conform with PEP8.

## [0.0.2] - 2022-03-02

### Added

- Enabled PyPI upload

## [0.0.1] - 2022-03-02

### Added

- Core files for this repo.
- CHANGELOG.md to track changes (this file).
- Semantic versioning in VERSION.
- CI pipeline job to enforce versioning.<|MERGE_RESOLUTION|>--- conflicted
+++ resolved
@@ -7,23 +7,20 @@
 
 ## [UNRELEASED]
 
-<<<<<<< HEAD
 ### Added
 
 - A new kwarg `create_unique_workdir` that will create unique subfolders of the type `<DISPATCH ID>/node_<NODE ID>` within `remote_workdir` if set to `True`
-
 
 ### Fixed
 
 - Fixed a bug where `cleanup = False` would be ignored.
 - Fixed a bug where if `cache_dir` was not present, Covalent would crash.
-=======
+
 ## [0.13.0] - 2023-05-11
 
 ### Changed
 
 - Updated pre-commit hooks
->>>>>>> ba35b6c1
 
 ## [0.12.1] - 2023-05-05
 
