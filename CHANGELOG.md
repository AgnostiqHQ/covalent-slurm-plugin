# Changelog

All notable changes to this project will be documented in this file.

The format is based on [Keep a Changelog](https://keepachangelog.com/en/1.0.0/),
and this project adheres to [Semantic Versioning](https://semver.org/spec/v2.0.0.html).

## [UNRELEASED]

<<<<<<< HEAD
### Added

- A new config variable, `bashrc_path`, which is the path to the bashrc script to source.

### Changed

- Removed automatic sourcing of `$HOME/.bashrc` from the SLURM submit script.

### Fixed

- Does not put conda-related lines in SLURM script if `conda_env` is set to `False` or `""`..
- Changed default config value of `conda_env` from `None` to `"base"`, but it has the same effect as before.
- A proper `ValueError` will now be raised if `ssh_key_file` is not supplied.
=======
## [0.15.0] - 2023-05-12

### Added

- A new kwarg, `use_srun`, that allows for the user to specify whether to use `srun` when running the pickled Python function.
- Added docstring for `sshproxy`

## [0.14.0] - 2023-05-12

### Added

- A new kwarg `create_unique_workdir` that will create unique subfolders of the type `<DISPATCH ID>/node_<NODE ID>` within `remote_workdir` if set to `True`

### Fixed

- Fixed a bug where `cleanup = False` would be ignored.
- Fixed a bug where if `cache_dir` was not present, Covalent would crash.

## [0.13.0] - 2023-05-11

### Changed

- Updated pre-commit hooks
>>>>>>> 82f507ad

## [0.12.1] - 2023-05-05

### Fixed

- Moved executor validations out of constructor

### Operations

- Fixed license CI workflow

## [0.12.0] - 2023-05-05

### Added

- Basic support for NERSC's sshproxy tool which uses MFA to generate SSH keys

## [0.11.0] - 2023-05-02

### Added

- Added instructions to the `README` for the remote machine's dependencies.

### Changed

- Automatically apply the `"parsable": ""` option by default if not set by the user.

## [0.10.0] - 2023-05-01

### Added

- Modified executor to use `srun` in slurm script, instead of injecting python code and calling python directly.
- Added new parameters to `SlurmExecutor` to allow finer control of jobs via options for `srun` and in-script commands (see README.md).
- Added `srun_append` parameter allowing insertion of intermediate command (see README.md).
- Added `prerun_commands` and `postrun_commands` parameters allowing execution of in-script shell commands before and after the workflow submission via `srun` (see README.md).

## [0.9.0] - 2023-04-30

### Added

- Added a new kwarg, `cert_file`, to `SlurmExecutor` that allows for a certificate file to be passed.

### Changed

- Changed the `_client_connect` function to output the connection object only since the first positional argument cannot get used.

### Operations

- Added Alejandro to paul blart group

## [0.8.0] - 2022-11-19

### Changed

- Changed BaseAsyncExecutor to AsyncBaseExecutor
- Updated covalent version to >=0.202.0,<1

### Operations

- Added license workflow

### Tests

- Enabled Codecov

## [0.7.0] - 2022-08-23

### Added

- `SlurmExecutor` can now be import directly from `covalent_slurm_plugin`
- Added several debug log statements to track progress when debugging
- `asyncssh` added as a requirement
- Added support for performing cleanup on remote machine (default is True) once execution completes
- Added `slurm_path` for users to provide a path for slurm commands if they aren't detected automatically

### Changed

- Default values set for some `SlurmExecutor` initialization parameters
- Since there were several ssh calls, thus now using `asyncssh` module for a uniform interface to run ssh commands on remote machine
- File transfer to and from is now done using `scp` instead of `rsync`

### Fixed

- Fixed returning only `result` from `run` method instead of returning `stdout` and `stderr` as well, which are now printed directly appropriately

### Tests

- Updated tests to reflect above changes

## [0.6.0] - 2022-08-18

### Changed

- Updated `covalent` version to `stable`

## [0.5.2] - 2022-08-18

### Fixed

- Restore `cache_dir` parameter to constructor

## [0.5.1] - 2022-08-14

### Fixed

- Banner file extension

## [0.5.0] - 2022-08-14

### Changed

- Updated readme banner

### Fixed

- Fixed test references to conda

## [0.4.0] - 2022-08-04

### Changed

- Slurm executor is now async aware. Internal subprocess calls are now awaited.
- Tests have been updated to reflect above changes.

## [0.3.0] - 2022-05-26

### Changed

- New logo to reflect revamp in UI.
- Reverted some changes in slurm.py.

### Fixed

- Handle exceptions correctly

## [0.2.5] - 2022-05-26

### Fixed

- Workflows are fixed

## [0.2.4] - 2022-04-28

### Added

- Unit tests written and added to the .github workflows.

## [0.2.3] - 2022-04-18

### Changed

- The function is deserialized before sending to the remote machine. This allows the remote machine to execute the fuction in a "vanilla" python, and not need Covalent to be installed.
- The args and kwargs inputs to the function to be executed are pickled into the same file as the function, for transport to the remote machine.

## [0.2.2] - 2022-04-14

### Fixed

- Fixed full local path to where result files were being copied back from remote
- Pass in dictionary to `self.get_status` instead of `str`

## [0.2.1] - 2022-04-14

### Changed

- The python version on the remote machine only has to be equal to the python version which created the function to be executed down to the minor version. Eg, matching 3.8, instead of matching 3.8.13.

## [0.2.0] - 2022-04-12

### Changed

- Modified slurm.py to be compatible with the refactored Covalent codebase.

## [0.1.2] - 2022-04-12

### Changed

- Add time module import back to `slurm.py`

## [0.1.1] - 2022-04-12

### Changed

- Updated how slurm job id is retrieved from `proc.stdout` using regex

## [0.1.0] - 2022-04-08

### Changed

- Changed global variable executor_plugin_name -> EXECUTOR_PLUGIN_NAME in executors to conform with PEP8.

## [0.0.2] - 2022-03-02

### Added

- Enabled PyPI upload

## [0.0.1] - 2022-03-02

### Added

- Core files for this repo.
- CHANGELOG.md to track changes (this file).
- Semantic versioning in VERSION.
- CI pipeline job to enforce versioning.<|MERGE_RESOLUTION|>--- conflicted
+++ resolved
@@ -7,7 +7,6 @@
 
 ## [UNRELEASED]
 
-<<<<<<< HEAD
 ### Added
 
 - A new config variable, `bashrc_path`, which is the path to the bashrc script to source.
@@ -21,7 +20,7 @@
 - Does not put conda-related lines in SLURM script if `conda_env` is set to `False` or `""`..
 - Changed default config value of `conda_env` from `None` to `"base"`, but it has the same effect as before.
 - A proper `ValueError` will now be raised if `ssh_key_file` is not supplied.
-=======
+
 ## [0.15.0] - 2023-05-12
 
 ### Added
@@ -45,7 +44,6 @@
 ### Changed
 
 - Updated pre-commit hooks
->>>>>>> 82f507ad
 
 ## [0.12.1] - 2023-05-05
 
