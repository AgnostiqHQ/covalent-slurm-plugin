# Copyright 2021 Agnostiq Inc.
#
# This file is part of Covalent.
#
# Licensed under the GNU Affero General Public License 3.0 (the "License").
# A copy of the License may be obtained with this software package or at
#
#      https://www.gnu.org/licenses/agpl-3.0.en.html
#
# Use of this file is prohibited except in compliance with the License. Any
# modifications or derivative works of this file must retain this copyright
# notice, and modified files must contain a notice indicating that they have
# been altered from the originals.
#
# Covalent is distributed in the hope that it will be useful, but WITHOUT
# ANY WARRANTY; without even the implied warranty of MERCHANTABILITY or
# FITNESS FOR A PARTICULAR PURPOSE. See the License for more details.
#
# Relief from the License may be granted by purchasing a commercial license.

"""Tests for the SLURM executor plugin."""

import os
from functools import partial
from pathlib import Path
from unittest import mock

import aiofiles
import pytest
from covalent._results_manager.result import Result
from covalent._shared_files.config import get_config
from covalent._workflow.transport import TransportableObject
from covalent.executor.base import wrapper_fn

from covalent_slurm_plugin import SlurmExecutor

aiofiles.threadpool.wrap.register(mock.MagicMock)(
    lambda *args, **kwargs: aiofiles.threadpool.AsyncBufferedIOBase(*args, **kwargs)
)

FILE_DIR = Path(__file__).resolve().parent
SSH_KEY_FILE = os.path.join(FILE_DIR, "id_rsa")
CERT_FILE = os.path.join(FILE_DIR, "id_rsa.pub")


@pytest.fixture
def proc_mock():
    return mock.Mock()


@pytest.fixture
def conn_mock():
    return mock.Mock()


def setup_module():
    """Setup the module."""
    for f in [SSH_KEY_FILE, CERT_FILE]:
        with open(f, "w") as f:
            f.write("test_file")


def teardown_module():
    """Teardown the module."""
    for f in [SSH_KEY_FILE, CERT_FILE]:
        if os.path.exists(f):
            os.remove(f)


def test_init():
    """Test that initialization properly sets member variables."""

    # Test with defaults
    username = "username"
    host = "host"
    key_file = SSH_KEY_FILE
    executor = SlurmExecutor(username=username, address=host, ssh_key_file=key_file)

    assert executor.username == username
    assert executor.address == host
    assert executor.ssh_key_file == SSH_KEY_FILE
    assert executor.cert_file is None
    assert executor.remote_workdir == "covalent-workdir"
    assert executor.create_unique_workdir is False
    assert executor.slurm_path is None
    assert executor.conda_env is None
    assert executor.options == {"parsable": ""}
    assert executor.srun_options == {}
    assert executor.srun_append is None
    assert executor.prerun_commands == []
    assert executor.postrun_commands == []
    assert executor.cache_dir == str(
        Path(get_config("dispatcher.cache_dir")).expanduser().resolve()
    )
    assert executor.poll_freq == 60
    assert executor.cleanup is True

    # Test with non-defaults
    username = "username"
    host = "host"
    key_file = SSH_KEY_FILE
    cert_file = CERT_FILE
    remote_workdir = "/test/remote/workdir"
    create_unique_workdir = True
    slurm_path = "/opt/test/slurm/path"
    conda_env = "test_env"
    options = {"account": "test"}
    srun_options = {"slurmd-debug": 4}
    srun_append = "test"
    prerun_commands = [
        "module load package/1.2.3",
        "srun --ntasks-per-node 1 dcgmi profile --pause",
    ]
    postrun_commands = [
        "srun --ntasks-per-node 1 dcgmi profile --resume",
        "python ./path/to/my/post_process.py -j $SLURM_JOB_ID",
    ]
    cache_dir = "~/test/cache/dir"
    poll_freq = 90
    cleanup = False

    executor = SlurmExecutor(
        username=username,
        address=host,
        ssh_key_file=key_file,
        cert_file=cert_file,
        remote_workdir=remote_workdir,
        create_unique_workdir=create_unique_workdir,
        slurm_path=slurm_path,
        conda_env=conda_env,
        options=options,
        srun_options=srun_options,
        srun_append=srun_append,
        prerun_commands=prerun_commands,
        postrun_commands=postrun_commands,
        cache_dir=cache_dir,
        poll_freq=poll_freq,
        cleanup=cleanup,
    )

    assert executor.username == username
    assert executor.address == host
    assert executor.ssh_key_file == SSH_KEY_FILE
    assert executor.cert_file == CERT_FILE
    assert executor.remote_workdir == remote_workdir
    assert executor.create_unique_workdir == create_unique_workdir
    assert executor.slurm_path == slurm_path
    assert executor.conda_env == conda_env
    assert executor.options == {"account": "test", "parsable": ""}
    assert executor.srun_options == srun_options
    assert executor.srun_append == srun_append
    assert executor.prerun_commands == prerun_commands
    assert executor.postrun_commands == postrun_commands
    assert executor.cache_dir == str(Path(cache_dir).expanduser().resolve())
    assert executor.poll_freq == poll_freq
    assert executor.cleanup == cleanup

    # Test poll freq is auto-raised
    executor = SlurmExecutor(
        username=username,
        address=host,
        ssh_key_file=key_file,
        poll_freq=30,
    )

    assert executor.poll_freq == 60


def test_format_py_script():
    """Test that the python script (in string form) which is to be executed (via srun)
    on the remote server is created with no errors."""

    executor_0 = SlurmExecutor(
        username="test_user",
        address="test_address",
        ssh_key_file=SSH_KEY_FILE,
        cert_file=CERT_FILE,
        remote_workdir="/federation/test_user/.cache/covalent",
        options={},
        cache_dir="~/.cache/covalent",
        poll_freq=60,
    )

    dispatch_id = "148dedae-1b58-3870-z08d-db89bceec915"
    task_id = 2
    func_filename = f"func-{dispatch_id}-{task_id}.pkl"
    result_filename = f"result-{dispatch_id}-{task_id}.pkl"

    try:
        py_script_str = executor_0._format_py_script(func_filename, result_filename)
        print(py_script_str)
    except Exception as exc:
        assert False, f"Exception while running _format_py_script: {exc}"
    assert func_filename in py_script_str
    assert result_filename in py_script_str


def test_format_submit_script_default():
    """Test that the shell script (in string form) which is to be submitted on
    the remote server is created with no errors."""

    remote_workdir = "/federation/test_user/.cache/covalent"
    executor_0 = SlurmExecutor(
        username="test_user",
        address="test_address",
        ssh_key_file="~/.ssh/id_rsa",
        remote_workdir=remote_workdir,
        cache_dir="~/.cache/covalent",
        poll_freq=60,
    )

    def simple_task(x):
        return x

    transport_function = partial(
        wrapper_fn, TransportableObject(simple_task), [], [], TransportableObject(5)
    )
    python_version = ".".join(transport_function.args[0].python_version.split(".")[:2])

    dispatch_id = "259efebf-2c69-4981-a19e-ec90cdffd026"
    task_id = 3
    py_filename = f"script-{dispatch_id}-{task_id}.py"

    try:
        submit_script_str = executor_0._format_submit_script(
            python_version, py_filename, remote_workdir
        )
        print(submit_script_str)
    except Exception as exc:
        assert False, f"Exception while running _format_submit_script with default options: {exc}"
    assert python_version in submit_script_str

    shebang = "#!/bin/bash\n"
    assert submit_script_str.startswith(
        shebang
    ), f"Missing '{shebang[:-1]}' in sbatch shell script"
<<<<<<< HEAD
    assert "srun" in submit_script_str
=======
    assert "--chdir=" + remote_workdir in submit_script_str
>>>>>>> 88337236


def test_format_submit_script():
    """Test that the shell script (in string form) which is to be submitted on
    the remote server is created with no errors."""

    remote_workdir = "/scratch/user/experiment1"
    executor_1 = SlurmExecutor(
        username="test_user",
        address="test_address",
        ssh_key_file="~/.ssh/id_rsa",
        remote_workdir=remote_workdir,
        create_unique_workdir=True,
        conda_env="my-conda-env",
        options={"nodes": 1, "c": 8, "qos": "regular"},
        srun_options={"slurmd-debug": 4, "n": 12, "cpu_bind": "cores"},
        srun_append="nsys profile --stats=true -t cuda --gpu-metrics-device=all",
        prerun_commands=[
            "module load package/1.2.3",
            "srun --ntasks-per-node 1 dcgmi profile --pause",
        ],
        postrun_commands=[
            "srun --ntasks-per-node 1 dcgmi profile --resume",
            "python ./path/to/my/post_process.py -j $SLURM_JOB_ID",
        ],
    )

    def simple_task(x):
        return x

    transport_function = partial(
        wrapper_fn, TransportableObject(simple_task), [], [], TransportableObject(5)
    )
    python_version = ".".join(transport_function.args[0].python_version.split(".")[:2])

    dispatch_id = "259efebf-2c69-4981-a19e-ec90cdffd026"
    task_id = 3
    py_filename = f"script-{dispatch_id}-{task_id}.py"
    current_remote_workdir = os.path.join(remote_workdir, dispatch_id, "node_" + str(task_id))
    try:
<<<<<<< HEAD
        submit_script_str = executor_1._format_submit_script(python_version, py_filename)
        print(submit_script_str)
    except Exception as exc:
        assert False, f"Exception while running _format_submit_script: {exc}"


def test_format_submit_script_no_srun():
    """Test that the shell script (in string form) which is to be submitted on
    the remote server is created with no errors with no srun."""

    executor_1 = SlurmExecutor(
        username="test_user",
        address="test_address",
        ssh_key_file="~/.ssh/id_rsa",
        remote_workdir="/scratch/user/experiment1",
        conda_env="my-conda-env",
        options={"nodes": 1, "c": 8, "qos": "regular"},
        use_srun=False,
    )

    def simple_task(x):
        return x

    transport_function = partial(
        wrapper_fn, TransportableObject(simple_task), [], [], TransportableObject(5)
    )
    python_version = ".".join(transport_function.args[0].python_version.split(".")[:2])

    dispatch_id = "259efebf-2c69-4981-a19e-ec90cdffd026"
    task_id = 3
    py_filename = f"script-{dispatch_id}-{task_id}.py"

    try:
        submit_script_str = executor_1._format_submit_script(python_version, py_filename)
        print(submit_script_str)
    except Exception as exc:
        assert False, f"Exception while running _format_submit_script: {exc}"
    assert "srun" not in submit_script_str
=======
        submit_script_str = executor_1._format_submit_script(
            python_version, py_filename, current_remote_workdir
        )
        print(submit_script_str)
    except Exception as exc:
        assert False, f"Exception while running _format_submit_script: {exc}"
    assert "conda activate my-conda-env" in submit_script_str
    for prerun_command in executor_1.prerun_commands:
        assert prerun_command in submit_script_str
    for postrun_command in executor_1.postrun_commands:
        assert postrun_command in submit_script_str
    assert "--chdir=" + current_remote_workdir in submit_script_str
>>>>>>> 88337236


@pytest.mark.asyncio
async def test_failed_submit_script(mocker, conn_mock):
    "Test for expected errors"

    mocker.patch("asyncssh.connect", return_value=conn_mock)

    with pytest.raises(FileNotFoundError):
        executor = SlurmExecutor(
            username="test_user",
            address="test_address",
            ssh_key_file="/this/file/does/not/exist",
            remote_workdir="/federation/test_user/.cache/covalent",
            options={},
            cache_dir="~/.cache/covalent",
            poll_freq=60,
        )
        await executor._client_connect()

    with pytest.raises(FileNotFoundError):
        executor = SlurmExecutor(
            username="test_user",
            address="test_address",
            ssh_key_file=SSH_KEY_FILE,
            cert_file="/this/file/does/not/exist",
            remote_workdir="/federation/test_user/.cache/covalent",
            options={},
            cache_dir="~/.cache/covalent",
            poll_freq=60,
        )
        await executor._client_connect()


@pytest.mark.asyncio
async def test_get_status(proc_mock, conn_mock):
    """Test the get_status method."""

    executor = SlurmExecutor(
        username="test_user",
        address="test_address",
        ssh_key_file=SSH_KEY_FILE,
        remote_workdir="/federation/test_user/.cache/covalent",
        options={},
        cache_dir="~/.cache/covalent",
        poll_freq=60,
    )

    proc_mock.returncode = 0
    proc_mock.stdout = "Fake Status"
    proc_mock.stderr = "stderr"

    conn_mock.run = mock.AsyncMock(return_value=proc_mock)

    status = await executor.get_status({}, conn_mock)
    assert status == Result.NEW_OBJ

    status = await executor.get_status({"job_id": 0}, conn_mock)
    assert status == "Fake Status"
    assert conn_mock.run.call_count == 2


@pytest.mark.asyncio
async def test_poll_slurm(proc_mock, conn_mock):
    """Test that polling the status works."""

    executor = SlurmExecutor(
        username="test_user",
        address="test_address",
        ssh_key_file=SSH_KEY_FILE,
        remote_workdir="/federation/test_user/.cache/covalent",
        options={},
        slurm_path="sample_path",
        cache_dir="~/.cache/covalent",
        poll_freq=60,
    )

    proc_mock.returncode = 0
    proc_mock.stdout = "COMPLETED"
    proc_mock.stderr = "stderr"

    conn_mock.run = mock.AsyncMock(return_value=proc_mock)

    # Check completed status does not give any errors
    await executor._poll_slurm(0, conn_mock)
    conn_mock.run.assert_called_once()

    # Now give an "error" in the get_status method and check that the
    # correct exception is raised.
    proc_mock.returncode = 1
    proc_mock.stdout = "AN ERROR"
    conn_mock.run = mock.AsyncMock(return_value=proc_mock)

    try:
        await executor._poll_slurm(0, conn_mock)
    except RuntimeError as raised_exception:
        expected_exception = RuntimeError("Job failed with status:\n", "AN ERROR")
        assert isinstance(raised_exception, type(expected_exception))
        assert raised_exception.args == expected_exception.args

    conn_mock.run.assert_called_once()


@pytest.mark.asyncio
async def test_query_result(mocker, proc_mock, conn_mock):
    """Test querying results works as expected."""

    executor = SlurmExecutor(
        username="test_user",
        address="test_address",
        ssh_key_file=SSH_KEY_FILE,
        remote_workdir="/federation/test_user/.cache/covalent",
        options={"output": "stdout_file", "error": "stderr_file"},
        cache_dir="~/.cache/covalent",
        poll_freq=60,
    )

    # First test when the remote result file is not found by mocking the return code
    # with a non-zero value.
    proc_mock.returncode = 1
    proc_mock.stdout = "stdout"
    proc_mock.stderr = "stderr"

    conn_mock.run = mock.AsyncMock(return_value=proc_mock)

    try:
        await executor._query_result(
            result_filename="mock_result", task_results_dir="", conn=conn_mock
        )
    except Exception as raised_exception:
        expected_exception = FileNotFoundError(1, "stderr")
        assert isinstance(raised_exception, type(expected_exception))
        assert raised_exception.args == expected_exception.args

    # Now mock result files.
    proc_mock.returncode = 0
    conn_mock.run = mock.AsyncMock(return_value=proc_mock)

    mocker.patch("asyncssh.scp", return_value=mock.AsyncMock())

    # Don't actually try to remove result files:
    async_os_remove_mock = mock.AsyncMock(return_value=None)
    mocker.patch("aiofiles.os.remove", side_effect=async_os_remove_mock)

    # Mock the opening of specific result files:
    expected_results = [1, 2, 3, 4, 5]
    expected_error = None
    expected_stdout = "output logs"
    expected_stderr = "output errors"
    pickle_mock = mocker.patch(
        "cloudpickle.loads", return_value=(expected_results, expected_error)
    )
    unpatched_open = open

    def mock_open(*args, **kwargs):
        if args[0] == "mock_result":
            return mock.mock_open(read_data=None)(*args, **kwargs)
        elif args[0] == executor.options["output"]:
            return mock.mock_open(read_data=expected_stdout)(*args, **kwargs)
        elif args[0] == executor.options["error"]:
            return mock.mock_open(read_data=expected_stderr)(*args, **kwargs)
        else:
            return unpatched_open(*args, **kwargs)

    with mock.patch("aiofiles.threadpool.sync_open", mock_open):
        result, stdout, stderr, exception = await executor._query_result(
            result_filename="mock_result", task_results_dir="", conn=conn_mock
        )

        assert result == expected_results
        assert exception == expected_error
        assert stdout == expected_stdout
        assert stderr == expected_stderr
        pickle_mock.assert_called_once()


@pytest.mark.asyncio
async def test_run(mocker, proc_mock, conn_mock):
    """Test calling run works as expected."""
    executor1 = SlurmExecutor(
        username="test_user",
        address="test_address",
        ssh_key_file="~/.ssh/id_rsa",
    )

    executor2 = SlurmExecutor(
        username="test_user",
        address="test_address",
        ssh_key_file="~/.ssh/id_rsa",
        remote_workdir="/scratch/user/experiment1",
        create_unique_workdir=True,
        conda_env="my-conda-env",
        options={"nodes": 1, "c": 8, "qos": "regular"},
        srun_options={"slurmd-debug": 4, "n": 12, "cpu_bind": "cores"},
        srun_append="nsys profile --stats=true -t cuda --gpu-metrics-device=all",
        prerun_commands=[
            "module load package/1.2.3",
            "srun --ntasks-per-node 1 dcgmi profile --pause",
        ],
        postrun_commands=[
            "srun --ntasks-per-node 1 dcgmi profile --resume",
            "python ./path/to/my/post_process.py -j $SLURM_JOB_ID",
        ],
    )
    for executor in [executor1, executor2]:
        # dummy objects
        def f(x, y):
            return x + y

        dummy_function = partial(wrapper_fn, TransportableObject(f), call_before=[], call_after=[])

        dummy_metadata = {
            "dispatch_id": "259efebf-2c69-4981-a19e-ec90cdffd026",
            "node_id": 1,
            "results_dir": "results/directory/on/remote",
        }

        dummy_args = (
            dummy_function,
            [TransportableObject(2)],
            {"y": TransportableObject(3)},
            dummy_metadata,
        )

        dummy_error_msg = "dummy_error_message"

        # mock behavior
        conn_mock.run = mock.AsyncMock(return_value=proc_mock)
        conn_mock.wait_closed = mock.AsyncMock(return_value=None)

        def reset_proc_mock():
            proc_mock.stdout = ""
            proc_mock.stderr = ""
            proc_mock.returncode = 0

        async def __client_connect_fail(*_):
            return conn_mock

        async def __client_connect_succeed(*_):
            return conn_mock

        async def __poll_slurm_succeed(*_):
            return

        async def __query_result_fail(*_):
            return None, proc_mock.stdout, proc_mock.stderr, dummy_error_msg

        async def __query_result_succeed(*_):
            return "result", "", "", None

        # patches
        patch_ccf = mock.patch.object(SlurmExecutor, "_client_connect", new=__client_connect_fail)
        patch_ccs = mock.patch.object(
            SlurmExecutor, "_client_connect", new=__client_connect_succeed
        )
        patch_pss = mock.patch.object(SlurmExecutor, "_poll_slurm", new=__poll_slurm_succeed)
        patch_qrf = mock.patch.object(SlurmExecutor, "_query_result", new=__query_result_fail)
        patch_qrs = mock.patch.object(SlurmExecutor, "_query_result", new=__query_result_succeed)

        # check failed ssh connection handled as expected
        with patch_ccf:
            msg = f"Could not connect to host: '{executor.address}' as user: '{executor.username}'"
            with pytest.raises(Exception) as exc_info:
                await executor.run(*dummy_args)
                assert exc_info.type is RuntimeError
                assert exc_info.value.args == (msg,)

        # check failed creation of remote directory handled as expected
        msg = "Failed to create directory"
        proc_mock.stderr = msg
        with patch_ccs:
            with pytest.raises(Exception) as exc_info:
                await executor.run(*dummy_args)
                assert exc_info.type is RuntimeError
                assert exc_info.value.args == (msg,)
        reset_proc_mock()

        # check run call completes with no other errors when `slurm_path` specified
        executor.slurm_path = "/path/to/slurm"
        proc_mock.stdout = "53034272 COMPLETED"
        with patch_ccs, patch_qrs:
            mocker.patch("asyncssh.scp", return_value=mock.AsyncMock())
            await executor.run(*dummy_args)
        executor.slurm_path = None
        reset_proc_mock()

        # check failed verification of slurm installation handled as expected
        msg = "Please provide `slurm_path` to run sbatch command"
        proc_mock.returncode = 1
        with patch_ccs:
            mocker.patch("asyncssh.scp", return_value=mock.AsyncMock())
            with pytest.raises(Exception) as exc_info:
                await executor.run(*dummy_args)
                assert exc_info.type is RuntimeError
                assert exc_info.value.args == (msg,)
        reset_proc_mock()

        # check failed `cmd_sbatch` run on remote handled as expected
        executor.slurm_path = "/path/to/slurm"
        proc_mock.returncode = 1
        with patch_ccs, patch_pss:
            mocker.patch("asyncssh.scp", return_value=mock.AsyncMock())
            with pytest.raises(Exception) as exc_info:
                await executor.run(*dummy_args)
                assert exc_info.type is RuntimeError
                assert exc_info.value.args == ("",)
        executor.slurm_path = None
        reset_proc_mock()

        # check failed query handled as expected
        proc_mock.stdout = "64145383 FAILED"
        with patch_ccs, patch_pss, patch_qrf:
            mocker.patch("asyncssh.scp", return_value=mock.AsyncMock())
            with pytest.raises(Exception) as exc_info:
                await executor.run(*dummy_args)
                assert exc_info.type is RuntimeError
                assert exc_info.value.args == (dummy_error_msg,)
        reset_proc_mock()

        # check run call completes with no other errors
        proc_mock.stdout = "75256494 COMPLETED"
        with patch_ccs, patch_qrs:
            mocker.patch("asyncssh.scp", return_value=mock.AsyncMock())
            await executor.run(*dummy_args)
        reset_proc_mock()


@pytest.mark.asyncio
async def test_teardown(mocker, proc_mock, conn_mock):
    """Test calling run works as expected."""
    executor = SlurmExecutor(
        username="test_user",
        address="test_address",
        ssh_key_file="~/.ssh/id_rsa",
        remote_workdir="/scratch/user/experiment1",
        create_unique_workdir=True,
        conda_env="my-conda-env",
        options={"nodes": 1, "c": 8, "qos": "regular"},
        srun_options={"slurmd-debug": 4, "n": 12, "cpu_bind": "cores"},
        srun_append="nsys profile --stats=true -t cuda --gpu-metrics-device=all",
        prerun_commands=[
            "module load package/1.2.3",
            "srun --ntasks-per-node 1 dcgmi profile --pause",
        ],
        postrun_commands=[
            "srun --ntasks-per-node 1 dcgmi profile --resume",
            "python ./path/to/my/post_process.py -j $SLURM_JOB_ID",
        ],
    )

    # dummy objects
    def f(x, y):
        return x + y

    dummy_function = partial(wrapper_fn, TransportableObject(f), call_before=[], call_after=[])

    dummy_metadata = {
        "dispatch_id": "259efebf-2c69-4981-a19e-ec90cdffd026",
        "node_id": 1,
        "results_dir": "results/directory/on/remote",
    }

    dummy_args = (
        dummy_function,
        [TransportableObject(2)],
        {"y": TransportableObject(3)},
        dummy_metadata,
    )

    # mock behavior
    conn_mock.run = mock.AsyncMock(return_value=proc_mock)
    conn_mock.wait_closed = mock.AsyncMock(return_value=None)

    async def __client_connect_succeed(*_):
        return conn_mock

    async def __query_result_succeed(*_):
        return "result", "", "", None

    async def __perform_cleanup(*_, **__):
        return

    # patches
    patch_ccs = mock.patch.object(SlurmExecutor, "_client_connect", new=__client_connect_succeed)
    patch_qrs = mock.patch.object(SlurmExecutor, "_query_result", new=__query_result_succeed)
    patch_pc = mock.patch.object(SlurmExecutor, "perform_cleanup", new=__perform_cleanup)

    # check teardown method works as expected
    proc_mock.stdout = "86367505 COMPLETED"
    proc_mock.stderr = ""
    proc_mock.returncode = 0
    with patch_ccs, patch_qrs, patch_pc:
        mocker.patch("asyncssh.scp", return_value=mock.AsyncMock())
        await executor.run(*dummy_args)
        await executor.teardown(dummy_metadata)<|MERGE_RESOLUTION|>--- conflicted
+++ resolved
@@ -234,11 +234,8 @@
     assert submit_script_str.startswith(
         shebang
     ), f"Missing '{shebang[:-1]}' in sbatch shell script"
-<<<<<<< HEAD
     assert "srun" in submit_script_str
-=======
     assert "--chdir=" + remote_workdir in submit_script_str
->>>>>>> 88337236
 
 
 def test_format_submit_script():
@@ -279,46 +276,6 @@
     py_filename = f"script-{dispatch_id}-{task_id}.py"
     current_remote_workdir = os.path.join(remote_workdir, dispatch_id, "node_" + str(task_id))
     try:
-<<<<<<< HEAD
-        submit_script_str = executor_1._format_submit_script(python_version, py_filename)
-        print(submit_script_str)
-    except Exception as exc:
-        assert False, f"Exception while running _format_submit_script: {exc}"
-
-
-def test_format_submit_script_no_srun():
-    """Test that the shell script (in string form) which is to be submitted on
-    the remote server is created with no errors with no srun."""
-
-    executor_1 = SlurmExecutor(
-        username="test_user",
-        address="test_address",
-        ssh_key_file="~/.ssh/id_rsa",
-        remote_workdir="/scratch/user/experiment1",
-        conda_env="my-conda-env",
-        options={"nodes": 1, "c": 8, "qos": "regular"},
-        use_srun=False,
-    )
-
-    def simple_task(x):
-        return x
-
-    transport_function = partial(
-        wrapper_fn, TransportableObject(simple_task), [], [], TransportableObject(5)
-    )
-    python_version = ".".join(transport_function.args[0].python_version.split(".")[:2])
-
-    dispatch_id = "259efebf-2c69-4981-a19e-ec90cdffd026"
-    task_id = 3
-    py_filename = f"script-{dispatch_id}-{task_id}.py"
-
-    try:
-        submit_script_str = executor_1._format_submit_script(python_version, py_filename)
-        print(submit_script_str)
-    except Exception as exc:
-        assert False, f"Exception while running _format_submit_script: {exc}"
-    assert "srun" not in submit_script_str
-=======
         submit_script_str = executor_1._format_submit_script(
             python_version, py_filename, current_remote_workdir
         )
@@ -331,7 +288,40 @@
     for postrun_command in executor_1.postrun_commands:
         assert postrun_command in submit_script_str
     assert "--chdir=" + current_remote_workdir in submit_script_str
->>>>>>> 88337236
+
+
+def test_format_submit_script_no_srun():
+    """Test that the shell script (in string form) which is to be submitted on
+    the remote server is created with no errors with no srun."""
+
+    executor_1 = SlurmExecutor(
+        username="test_user",
+        address="test_address",
+        ssh_key_file="~/.ssh/id_rsa",
+        remote_workdir="/scratch/user/experiment1",
+        conda_env="my-conda-env",
+        options={"nodes": 1, "c": 8, "qos": "regular"},
+        use_srun=False,
+    )
+
+    def simple_task(x):
+        return x
+
+    transport_function = partial(
+        wrapper_fn, TransportableObject(simple_task), [], [], TransportableObject(5)
+    )
+    python_version = ".".join(transport_function.args[0].python_version.split(".")[:2])
+
+    dispatch_id = "259efebf-2c69-4981-a19e-ec90cdffd026"
+    task_id = 3
+    py_filename = f"script-{dispatch_id}-{task_id}.py"
+
+    try:
+        submit_script_str = executor_1._format_submit_script(python_version, py_filename)
+        print(submit_script_str)
+    except Exception as exc:
+        assert False, f"Exception while running _format_submit_script: {exc}"
+    assert "srun" not in submit_script_str
 
 
 @pytest.mark.asyncio
