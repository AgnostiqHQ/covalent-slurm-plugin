--- conflicted
+++ resolved
@@ -72,14 +72,8 @@
     Args:
         username: Username used to authenticate over SSH.
         address: Remote address or hostname of the Slurm login node.
-<<<<<<< HEAD
         ssh_key_file: Path to the private RSA key used to authenticate over SSH (usually at ~/.ssh/id_rsa). Note that you should use the full, resolved path (i.e. do not use `~/` in the string).
         cert_file: Path to the certificate file used to authenticate over SSH, if required (usually has extension .pub). Note that you should use the full, resolved path (i.e. do not use `~/` in the string).
-        sshproxy: Dictionary of parameters for sshproxy, namely the "hosts": List[str], "username": str, and "secret": str.
-=======
-        ssh_key_file: Private RSA key used to authenticate over SSH (usually at ~/.ssh/id_rsa).
-        cert_file: Certificate file used to authenticate over SSH, if required (usually has extension .pub).
->>>>>>> be1c2781
         remote_workdir: Working directory on the remote cluster.
         create_unique_workdir: Whether to create a unique working (sub)directory for each task.
         conda_env: Name of conda environment on which to run the function. Use "base" for the base environment or "" for no conda.
