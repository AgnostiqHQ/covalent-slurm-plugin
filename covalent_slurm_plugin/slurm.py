# Copyright 2021 Agnostiq Inc.
#
# This file is part of Covalent.
#
# Licensed under the GNU Affero General Public License 3.0 (the "License").
# A copy of the License may be obtained with this software package or at
#
#      https://www.gnu.org/licenses/agpl-3.0.en.html
#
# Use of this file is prohibited except in compliance with the License. Any
# modifications or derivative works of this file must retain this copyright
# notice, and modified files must contain a notice indicating that they have
# been altered from the originals.
#
# Covalent is distributed in the hope that it will be useful, but WITHOUT
# ANY WARRANTY; without even the implied warranty of MERCHANTABILITY or
# FITNESS FOR A PARTICULAR PURPOSE. See the License for more details.
#
# Relief from the License may be granted by purchasing a commercial license.

"""Slurm executor plugin for the Covalent dispatcher."""

import asyncio
import os
import re
import sys
from copy import deepcopy
from datetime import datetime
from pathlib import Path
from typing import Any, Callable, Dict, List, Union

import aiofiles
import asyncssh
import cloudpickle as pickle
from aiofiles import os as async_os
from covalent._results_manager.result import Result
from covalent._shared_files import logger
from covalent._shared_files.config import get_config
from covalent.executor.base import AsyncBaseExecutor

app_log = logger.app_log
log_stack_info = logger.log_stack_info

_EXECUTOR_PLUGIN_DEFAULTS = {
    "username": "",
    "address": "",
    "ssh_key_file": "",
    "cert_file": None,
    "remote_workdir": "covalent-workdir",
    "create_unique_workdir": False,
    "slurm_path": None,
<<<<<<< HEAD
    "conda_env": "base",
    "bashrc_path": "$HOME/.bashrc",
    "cache_dir": str(Path(get_config("dispatcher.cache_dir")).expanduser().resolve()),
=======
    "conda_env": None,
>>>>>>> 82f507ad
    "options": {
        "parsable": "",
    },
    "use_srun": True,
    "srun_options": {},
    "srun_append": None,
    "prerun_commands": None,
    "postrun_commands": None,
    "cache_dir": str(Path(get_config("dispatcher.cache_dir")).expanduser().resolve()),
    "poll_freq": 60,
    "cleanup": True,
}

executor_plugin_name = "SlurmExecutor"


class SlurmExecutor(AsyncBaseExecutor):
    """Slurm executor plugin class.

    Args:
        username: Username used to authenticate over SSH.
        address: Remote address or hostname of the Slurm login node.
<<<<<<< HEAD
        ssh_key_file: Private RSA key used to authenticate over SSH (usually at ~/.ssh/id_rsa)
        cert_file: Certificate file used to authenticate over SSH, if required (usually has extension .pub).
=======
        ssh_key_file: Private RSA key used to authenticate over SSH.
        cert_file: Certificate file used to authenticate over SSH, if required.
        sshproxy: Dictionary of parameters for sshproxy, namely the "hosts": List[str], "username": str, and "secret": str.
>>>>>>> 82f507ad
        remote_workdir: Working directory on the remote cluster.
        create_unique_workdir: Whether to create a unique working (sub)directory for each task.
        slurm_path: Path to the slurm commands if they are not found automatically.
<<<<<<< HEAD
        conda_env: Name of conda environment on which to run the function. Use "base" for the base environment or "" for no conda.
        bashrc_path: Path to the bashrc file to source before running the function.
        cache_dir: Cache directory used by this executor for temporary files.
=======
        conda_env: Name of conda environment on which to run the function.
        cache_dir: Local cache directory used by this executor for temporary files.
>>>>>>> 82f507ad
        options: Dictionary of parameters used to build a Slurm submit script.
        prerun_commands: List of shell commands to run before running the pickled function.
        postrun_commands: List of shell commands to run after running the pickled function.
        use_srun: Whether or not to run the pickled Python function with srun. If your function itself makes srun or mpirun calls, set this to False.
        srun_options: Dictionary of parameters passed to srun inside submit script.
        srun_append: Command nested into srun call.
<<<<<<< HEAD
        prerun_commands: List of shell commands to run before submitting with srun.
        postrun_commands: List of shell commands to run after submitting with srun.
        poll_freq: Frequency with which to poll a submitted job. Always is >= 60.
=======
        poll_freq: Frequency with which to poll a submitted job.
>>>>>>> 82f507ad
        cleanup: Whether to perform cleanup or not on remote machine.
    """

    def __init__(
        self,
        username: str = None,
        address: str = None,
        ssh_key_file: str = None,
        cert_file: str = None,
        sshproxy: Dict = None,
        remote_workdir: str = None,
        create_unique_workdir: bool = None,
        slurm_path: str = None,
        conda_env: str = None,
        bashrc_path: str = None,
        cache_dir: str = None,
        options: Dict = None,
        prerun_commands: List[str] = None,
        postrun_commands: List[str] = None,
        use_srun: bool = None,
        srun_options: Dict = None,
        srun_append: str = None,
        poll_freq: int = None,
        cleanup: bool = None,
        **kwargs,
    ):
        super().__init__(**kwargs)

        self.username = username or get_config("executors.slurm.username")
        self.address = address or get_config("executors.slurm.address")

        self.ssh_key_file = ssh_key_file or get_config("executors.slurm.ssh_key_file")
        self.ssh_key_file = (
            str(Path(ssh_key_file).expanduser().resolve()) if ssh_key_file else self.ssh_key_file
        )

        try:
            self.cert_file = cert_file or get_config("executors.slurm.cert_file")
            self.cert_file = str(Path(self.cert_file).expanduser().resolve())
        except KeyError:
            self.cert_file = None

        self.remote_workdir = remote_workdir or get_config("executors.slurm.remote_workdir")

        self.create_unique_workdir = (
            get_config("executors.slurm.create_unique_workdir")
            if create_unique_workdir is None
            else create_unique_workdir
        )

        try:
            self.slurm_path = slurm_path or get_config("executors.slurm.slurm_path")
        except KeyError:
            self.slurm_path = None

        try:
            self.conda_env = (
                get_config("executors.slurm.conda_env") if conda_env is None else conda_env
            )
        except KeyError:
            self.conda_env = None

        try:
            self.bashrc_path = (
                get_config("executors.slurm.bashrc_path") if bashrc_path is None else bashrc_path
            )
        except KeyError:
            self.bashrc_path = None

        cache_dir = cache_dir or get_config("executors.slurm.cache_dir")
        self.cache_dir = str(Path(cache_dir).expanduser().resolve())
        if not os.path.exists(self.cache_dir):
            os.makedirs(self.cache_dir)

        # To allow passing empty dictionary
        if options is None:
            options = get_config("executors.slurm.options")
        self.options = deepcopy(options)

        if sshproxy is None:
            try:
                sshproxy = get_config("executors.slurm.sshproxy")
            except KeyError:
                sshproxy = {}
        self.sshproxy = deepcopy(sshproxy)

        self.use_srun = get_config("executors.slurm.use_srun") if use_srun is None else use_srun

        if srun_options is None:
            srun_options = get_config("executors.slurm.srun_options")
        self.srun_options = deepcopy(srun_options)

        try:
            self.srun_append = srun_append or get_config("executors.slurm.srun_append")
        except KeyError:
            self.srun_append = None

        self.prerun_commands = list(prerun_commands) if prerun_commands else []
        self.postrun_commands = list(postrun_commands) if postrun_commands else []

        self.poll_freq = poll_freq or get_config("executors.slurm.poll_freq")
        if self.poll_freq < 60:
            print("Polling frequency will be increased to the minimum for Slurm: 60 seconds.")
            self.poll_freq = 60

        self.cleanup = get_config("executors.slurm.cleanup") if cleanup is None else cleanup

        # Ensure that the slurm data is parsable
        if "parsable" not in self.options:
            self.options["parsable"] = ""

        self.LOAD_SLURM_PREFIX = "source /etc/profile\n module whatis slurm &> /dev/null\n if [ $? -eq 0 ] ; then\n module load slurm\n fi\n"

    async def _client_connect(self) -> asyncssh.SSHClientConnection:
        """
        Helper function for connecting to the remote host through asyncssh module.

        Args:
            None

        Returns:
            The connection object
        """

        if not self.username:
            raise ValueError("username is a required parameter in the Slurm plugin.")

        if not self.address:
            raise ValueError("address is a required parameter in the Slurm plugin.")

        if not self.ssh_key_file:
            raise ValueError("ssh_key_file is a required parameter in the Slurm plugin.")

        if self.sshproxy and self.address in self.sshproxy["hosts"]:
            try:
                import oathtool
            except ImportError:
                raise RuntimeError(
                    "To use 'sshproxy' options, reinstall the Slurm plugin as 'pip install covalent-slurm-plugin[sshproxy]'"
                )

            # Validate the certificate is not expired
            valid_cert = False
            if self.cert_file and Path(self.cert_file).exists():
                proc = await asyncio.create_subprocess_shell(
                    f"ssh-keygen -L -f {self.cert_file} | awk '/Valid/ " + "{print $5}'",
                    stdout=asyncio.subprocess.PIPE,
                    stderr=asyncio.subprocess.PIPE,
                )
                stdout, stderr = await proc.communicate()

                if proc.returncode != 0:
                    raise RuntimeError(
                        "Failed to identify the expiration of the SSH key. Is this key compatible with sshproxy?"
                    )

                expiration = datetime.strptime(stdout.decode().rstrip(), "%Y-%m-%dT%H:%M:%S")
                if expiration > datetime.now():
                    valid_cert = True

                app_log.debug(f"Certificate expiration: {stdout.decode()}")

            if not valid_cert:
                app_log.debug("Requesting new key and certificate")
                password = self.sshproxy["password"]
                otp = oathtool.generate_otp(self.sshproxy["secret"])

                proc = await asyncio.create_subprocess_shell(
                    f"sshproxy -u {self.username} -o {self.ssh_key_file}",
                    stdin=asyncio.subprocess.PIPE,
                    stdout=asyncio.subprocess.PIPE,
                    stderr=asyncio.subprocess.PIPE,
                )
                stdout, stderr = await proc.communicate(input=f"{password}{otp}".encode())

                if proc.returncode != 0:
                    raise RuntimeError(f"sshproxy failed to retrieve a key: {stderr.decode()}")

                if not self.cert_file:
                    self.cert_file = Path(self.ssh_key_file).parents[0] / "nersc-cert.pub"

                app_log.debug("sshproxy successful")

        if self.cert_file and not os.path.exists(self.cert_file):
            raise FileNotFoundError(f"Certificate file not found: {self.cert_file}")

        if not os.path.exists(self.ssh_key_file):
            raise FileNotFoundError(f"SSH key file not found: {self.ssh_key_file}")

        if self.cert_file:
            client_keys = [
                (
                    asyncssh.read_private_key(self.ssh_key_file),
                    asyncssh.read_certificate(self.cert_file),
                )
            ]
        else:
            client_keys = [asyncssh.read_private_key(self.ssh_key_file)]

        try:
            conn = await asyncssh.connect(
                self.address,
                username=self.username,
                client_keys=client_keys,
                known_hosts=None,
            )

        except Exception as e:
            raise RuntimeError(
                f"Could not connect to host: '{self.address}' as user: '{self.username}'", e
            )

        return conn

    async def perform_cleanup(
        self,
        conn: asyncssh.SSHClientConnection,
        remote_func_filename: str,
        remote_slurm_filename: str,
        remote_py_filename: str,
        remote_result_filename: str,
        remote_stdout_filename: str,
        remote_stderr_filename: str,
    ) -> None:
        """
        Function to perform cleanup on remote machine

        Args:
            conn: SSH connection object
            remote_func_filename: Function file on remote machine
            remote_slurm_filename: Slurm script file on remote machine
            remote_py_filename: Python script file on remote machine
            remote_result_filename: Result file on remote machine
            remote_stdout_filename: Standard out file on remote machine
            remote_stderr_filename: Standard error file on remote machine

        Returns:
            None
        """

        await conn.run(f"rm {remote_func_filename}")
        await conn.run(f"rm {remote_slurm_filename}")
        await conn.run(f"rm {remote_py_filename}")
        await conn.run(f"rm {remote_result_filename}")
        await conn.run(f"rm {remote_stdout_filename}")
        await conn.run(f"rm {remote_stderr_filename}")

    def _format_submit_script(
        self, python_version: str, py_filename: str, current_remote_workdir: str
    ) -> str:
        """Create the SLURM that defines the job, uses srun to run the python script.

        Args:
            python_version: Python version required by the pickled function.
            py_filename: Name of the python script.
            current_remote_workdir: Current working directory on the remote machine.

        Returns:
            script: String object containing a script parsable by sbatch.
        """

        # Add chdir to current working directory
        self.options["chdir"] = current_remote_workdir

        # preamble
        slurm_preamble = "#!/bin/bash\n"
        for key, value in self.options.items():
            slurm_preamble += "#SBATCH "
            if len(key) == 1:
                slurm_preamble += f"-{key}" + (f" {value}" if value else "")
            else:
                slurm_preamble += f"--{key}" + (f"={value}" if value else "")
            slurm_preamble += "\n"
        slurm_preamble += "\n"

        conda_env_clean = "" if self.conda_env == "base" else self.conda_env

        # Source commands
        if self.bashrc_path:
            source_text = f"source {self.bashrc_path}\n"
        else:
            source_text = ""

        # sets up conda environment
        if self.conda_env:
            slurm_conda = f"""
            conda activate {conda_env_clean}
            retval=$?
            if [ $retval -ne 0 ] ; then
                >&2 echo "Conda environment {conda_env_clean} is not present on the compute node. "\
                "Please create the environment and try again."
                exit 99
            fi
            """
        else:
            slurm_conda = ""

        # checks remote python version
        slurm_python_version = f"""
remote_py_version=$(python -c "print('.'.join(map(str, __import__('sys').version_info[:2])))")
if [[ "{python_version}" != $remote_py_version ]] ; then
  >&2 echo "Python version mismatch. Please install Python {python_version} in the compute environment."
  exit 199
fi
"""
        # runs pre-run commands
        if self.prerun_commands:
            slurm_prerun_commands = "\n".join([""] + self.prerun_commands + [""])
        else:
            slurm_prerun_commands = ""

        if self.use_srun:
            # uses srun to run script calling pickled function
            srun_options_str = ""
            for key, value in self.srun_options.items():
                srun_options_str += " "
                if len(key) == 1:
                    srun_options_str += f"-{key}" + (f" {value}" if value else "")
                else:
                    srun_options_str += f"--{key}" + (f"={value}" if value else "")

            slurm_srun = f"srun{srun_options_str} \\"

            if self.srun_append:
                # insert any appended commands
                slurm_srun += f"""
    {self.srun_append} \\
    """
            else:
                slurm_srun += """
    """

        else:
            slurm_srun = ""

        remote_py_filename = os.path.join(self.remote_workdir, py_filename)
        python_cmd = slurm_srun + f"python {remote_py_filename}"

        # runs post-run commands
        if self.postrun_commands:
            slurm_postrun_commands = "\n".join([""] + self.postrun_commands + [""])
        else:
            slurm_postrun_commands = ""

        # assemble commands into slurm body
        slurm_body = "\n".join([slurm_prerun_commands, python_cmd, slurm_postrun_commands, "wait"])

        # assemble script
        return "".join(
            [slurm_preamble, source_text, slurm_conda, slurm_python_version, slurm_body]
        )

    def _format_py_script(
        self,
        func_filename: str,
        result_filename: str,
    ) -> str:
        """Create the Python script that executes the pickled python function.

        Args:
            func_filename: Name of the pickled function.
            result_filename: Name of the pickled result.

        Returns:
            script: String object containing a script parsable by sbatch.
        """
        func_filename = os.path.join(self.remote_workdir, func_filename)
        result_filename = os.path.join(self.remote_workdir, result_filename)
        return f"""
import cloudpickle as pickle

with open("{func_filename}", "rb") as f:
    function, args, kwargs = pickle.load(f)

result = None
exception = None

try:
    result = function(*args, **kwargs)
except Exception as e:
    exception = e

with open("{result_filename}", "wb") as f:
    pickle.dump((result, exception), f)
"""

    async def get_status(
        self, info_dict: dict, conn: asyncssh.SSHClientConnection
    ) -> Union[Result, str]:
        """Query the status of a job previously submitted to Slurm.

        Args:
            info_dict: a dictionary containing all necessary parameters needed to query the
                status of the execution. Required keys in the dictionary are:
                    A string mapping "job_id" to Slurm job ID.
            conn: SSH connection object.

        Returns:
            status: String describing the job status.
        """

        job_id = info_dict.get("job_id")
        if job_id is None:
            return Result.NEW_OBJ

        cmd_scontrol = f"scontrol show job {job_id}"

        if self.slurm_path:
            app_log.debug("Exporting slurm path for scontrol...")
            cmd_scontrol = f"export PATH=$PATH:{self.slurm_path} && {cmd_scontrol}"

        else:
            app_log.debug("Verifying slurm installation for scontrol...")
            proc_verify_scontrol = await conn.run(self.LOAD_SLURM_PREFIX + "which scontrol")

            if proc_verify_scontrol.returncode != 0:
                raise RuntimeError("Please provide `slurm_path` to run scontrol command")

            cmd_scontrol = self.LOAD_SLURM_PREFIX + cmd_scontrol

        proc = await conn.run(cmd_scontrol)
        return proc.stdout.strip()

    async def _poll_slurm(self, job_id: int, conn: asyncssh.SSHClientConnection) -> None:
        """Poll a Slurm job until completion.

        Args:
            job_id: Slurm job ID.
            conn: SSH connection object.

        Returns:
            None
        """

        # Poll status every `poll_freq` seconds
        status = await self.get_status({"job_id": str(job_id)}, conn)

        while (
            "PENDING" in status
            or "RUNNING" in status
            or "COMPLETING" in status
            or "CONFIGURING" in status
        ):
            await asyncio.sleep(self.poll_freq)
            status = await self.get_status({"job_id": str(job_id)}, conn)

        if "COMPLETED" not in status:
            raise RuntimeError("Job failed with status:\n", status)

    async def _query_result(
        self, result_filename: str, task_results_dir: str, conn: asyncssh.SSHClientConnection
    ) -> Any:
        """Query and retrieve the task result including stdout and stderr logs.

        Args:
            result_filename: Name of the pickled result file.
            task_results_dir: Directory on the Covalent server where the result will be copied.
            conn: SSH connection object.
        Returns:
            result: Task result.
        """

        # Check the result file exists on the remote backend
        remote_result_filename = os.path.join(self.remote_workdir, result_filename)

        proc = await conn.run(f"test -e {remote_result_filename}")
        if proc.returncode != 0:
            raise FileNotFoundError(proc.returncode, proc.stderr.strip(), remote_result_filename)

        # Copy result file from remote machine to Covalent server
        local_result_filename = os.path.join(task_results_dir, result_filename)
        await asyncssh.scp((conn, remote_result_filename), local_result_filename)

        # Copy stdout, stderr from remote machine to Covalent server
        stdout_file = os.path.join(task_results_dir, os.path.basename(self.options["output"]))
        stderr_file = os.path.join(task_results_dir, os.path.basename(self.options["error"]))

        await asyncssh.scp((conn, self.options["output"]), stdout_file)
        await asyncssh.scp((conn, self.options["error"]), stderr_file)

        async with aiofiles.open(local_result_filename, "rb") as f:
            contents = await f.read()
            result, exception = pickle.loads(contents)
        await async_os.remove(local_result_filename)

        async with aiofiles.open(stdout_file, "r") as f:
            stdout = await f.read()
        await async_os.remove(stdout_file)

        async with aiofiles.open(stderr_file, "r") as f:
            stderr = await f.read()
        await async_os.remove(stderr_file)

        return result, stdout, stderr, exception

    async def run(self, function: Callable, args: List, kwargs: Dict, task_metadata: Dict):
        """Run a function on a remote machine using Slurm.

        Args:
            function: Function to be executed.
            args: List of positional arguments to be passed to the function.
            kwargs: Dictionary of keyword arguments to be passed to the function.
            task_metadata: Dictionary of metadata associated with the task.

        Returns:
            result: Result object containing the result of the function execution.
        """
        dispatch_id = task_metadata["dispatch_id"]
        node_id = task_metadata["node_id"]
        results_dir = task_metadata["results_dir"]
        task_results_dir = os.path.join(results_dir, dispatch_id)

        if self.create_unique_workdir:
            current_remote_workdir = os.path.join(
                self.remote_workdir, dispatch_id, "node_" + str(node_id)
            )
        else:
            current_remote_workdir = self.remote_workdir

        result_filename = f"result-{dispatch_id}-{node_id}.pkl"
        slurm_filename = f"slurm-{dispatch_id}-{node_id}.sh"
        py_script_filename = f"script-{dispatch_id}-{node_id}.py"
        func_filename = f"func-{dispatch_id}-{node_id}.pkl"

        if "output" not in self.options:
            self.options["output"] = os.path.join(
                current_remote_workdir, f"stdout-{dispatch_id}-{node_id}.log"
            )
        if "error" not in self.options:
            self.options["error"] = os.path.join(
                current_remote_workdir, f"stderr-{dispatch_id}-{node_id}.log"
            )

        result = None

        conn = await self._client_connect()

        py_version_func = ".".join(function.args[0].python_version.split(".")[:2])
        app_log.debug(f"Python version: {py_version_func}")

        # Create the remote directory
        app_log.debug(f"Creating remote work directory {current_remote_workdir} ...")
        cmd_mkdir_remote = f"mkdir -p {current_remote_workdir}"
        proc_mkdir_remote = await conn.run(cmd_mkdir_remote)

        if client_err := proc_mkdir_remote.stderr.strip():
            raise RuntimeError(client_err)

        async with aiofiles.tempfile.NamedTemporaryFile(dir=self.cache_dir) as temp_f:
            # Pickle the function, write to file, and copy to remote filesystem
            app_log.debug("Writing pickled function, args, kwargs to file...")
            await temp_f.write(pickle.dumps((function, args, kwargs)))
            await temp_f.flush()

            remote_func_filename = os.path.join(self.remote_workdir, func_filename)
            app_log.debug(f"Copying pickled function to remote fs: {remote_func_filename} ...")
            await asyncssh.scp(temp_f.name, (conn, remote_func_filename))

        async with aiofiles.tempfile.NamedTemporaryFile(dir=self.cache_dir, mode="w") as temp_g:
            # Format the function execution script, write to file, and copy to remote filesystem
            python_exec_script = self._format_py_script(func_filename, result_filename)
            app_log.debug("Writing python run-function script to tempfile...")
            await temp_g.write(python_exec_script)
            await temp_g.flush()

            remote_py_script_filename = os.path.join(self.remote_workdir, py_script_filename)
            app_log.debug(f"Copying python run-function to remote fs: {remote_py_script_filename}")
            await asyncssh.scp(temp_g.name, (conn, remote_py_script_filename))

        async with aiofiles.tempfile.NamedTemporaryFile(dir=self.cache_dir, mode="w") as temp_h:
            # Format the SLURM submit script, write to file, and copy to remote filesystem
            slurm_submit_script = self._format_submit_script(
                py_version_func, py_script_filename, current_remote_workdir
            )
            app_log.debug("Writing slurm submit script to tempfile...")
            await temp_h.write(slurm_submit_script)
            await temp_h.flush()

            remote_slurm_filename = os.path.join(current_remote_workdir, slurm_filename)
            app_log.debug(f"Copying slurm submit script to remote fs: {remote_slurm_filename} ...")
            await asyncssh.scp(temp_h.name, (conn, remote_slurm_filename))

        # Execute the script
        app_log.debug(f"Running the script: {remote_slurm_filename} ...")
        cmd_sbatch = f"sbatch {remote_slurm_filename}"
        if self.slurm_path:
            app_log.debug("Exporting slurm path for sbatch...")
            cmd_sbatch = f"export PATH=$PATH:{self.slurm_path} && {cmd_sbatch}"
        else:
            app_log.debug("Verifying slurm installation for sbatch...")
            proc_verify_sbatch = await conn.run(self.LOAD_SLURM_PREFIX + "which sbatch")
            if proc_verify_sbatch.returncode != 0:
                raise RuntimeError("Please provide `slurm_path` to run sbatch command")
            cmd_sbatch = self.LOAD_SLURM_PREFIX + cmd_sbatch

        proc = await conn.run(cmd_sbatch)

        if proc.returncode != 0:
            raise RuntimeError(proc.stderr.strip())

        app_log.debug(f"Job submitted with stdout: {proc.stdout.strip()}")
        slurm_job_id = int(re.findall("[0-9]+", proc.stdout.strip())[0])

        app_log.debug(f"Polling slurm with job_id: {slurm_job_id} ...")
        await self._poll_slurm(slurm_job_id, conn)

        app_log.debug(f"Querying result with job_id: {slurm_job_id} ...")
        result, stdout, stderr, exception = await self._query_result(
            result_filename, task_results_dir, conn
        )

        print(stdout)
        print(stderr, file=sys.stderr)

        if exception:
            raise RuntimeError(exception)

        app_log.debug("Preparing for teardown...")
        self._remote_func_filename = remote_func_filename
        self._remote_slurm_filename = remote_slurm_filename
        self._result_filename = result_filename
        self._remote_py_script_filename = remote_py_script_filename

        app_log.debug("Closing SSH connection...")
        conn.close()
        await conn.wait_closed()
        app_log.debug("SSH connection closed, returning result")

        return result

    async def teardown(self, task_metadata: Dict):
        """Perform cleanup on remote machine.

        Args:
            task_metadata: Dictionary of metadata associated with the task.

        Returns:
            None
        """
        if self.cleanup:
            try:
                app_log.debug("Performing cleanup on remote...")
                conn = await self._client_connect()
                await self.perform_cleanup(
                    conn=conn,
                    remote_func_filename=self._remote_func_filename,
                    remote_slurm_filename=self._remote_slurm_filename,
                    remote_py_filename=self._remote_py_script_filename,
                    remote_result_filename=os.path.join(
                        self.remote_workdir, self._result_filename
                    ),
                    remote_stdout_filename=self.options["output"],
                    remote_stderr_filename=self.options["error"],
                )

                app_log.debug("Closing SSH connection...")
                conn.close()
                await conn.wait_closed()
                app_log.debug("SSH connection closed, teardown complete")
            except Exception:
                app_log.warning("Slurm cleanup could not successfully complete. Nonfatal error.")<|MERGE_RESOLUTION|>--- conflicted
+++ resolved
@@ -45,25 +45,21 @@
     "username": "",
     "address": "",
     "ssh_key_file": "",
+    "sshproxy": {},
     "cert_file": None,
     "remote_workdir": "covalent-workdir",
     "create_unique_workdir": False,
-    "slurm_path": None,
-<<<<<<< HEAD
     "conda_env": "base",
-    "bashrc_path": "$HOME/.bashrc",
-    "cache_dir": str(Path(get_config("dispatcher.cache_dir")).expanduser().resolve()),
-=======
-    "conda_env": None,
->>>>>>> 82f507ad
     "options": {
         "parsable": "",
     },
+    "prerun_commands": None,
+    "postrun_commands": None,
     "use_srun": True,
     "srun_options": {},
     "srun_append": None,
-    "prerun_commands": None,
-    "postrun_commands": None,
+    "bashrc_path": "$HOME/.bashrc",
+    "slurm_path": None,
     "cache_dir": str(Path(get_config("dispatcher.cache_dir")).expanduser().resolve()),
     "poll_freq": 60,
     "cleanup": True,
@@ -78,38 +74,22 @@
     Args:
         username: Username used to authenticate over SSH.
         address: Remote address or hostname of the Slurm login node.
-<<<<<<< HEAD
         ssh_key_file: Private RSA key used to authenticate over SSH (usually at ~/.ssh/id_rsa)
         cert_file: Certificate file used to authenticate over SSH, if required (usually has extension .pub).
-=======
-        ssh_key_file: Private RSA key used to authenticate over SSH.
-        cert_file: Certificate file used to authenticate over SSH, if required.
         sshproxy: Dictionary of parameters for sshproxy, namely the "hosts": List[str], "username": str, and "secret": str.
->>>>>>> 82f507ad
         remote_workdir: Working directory on the remote cluster.
         create_unique_workdir: Whether to create a unique working (sub)directory for each task.
-        slurm_path: Path to the slurm commands if they are not found automatically.
-<<<<<<< HEAD
         conda_env: Name of conda environment on which to run the function. Use "base" for the base environment or "" for no conda.
-        bashrc_path: Path to the bashrc file to source before running the function.
-        cache_dir: Cache directory used by this executor for temporary files.
-=======
-        conda_env: Name of conda environment on which to run the function.
-        cache_dir: Local cache directory used by this executor for temporary files.
->>>>>>> 82f507ad
         options: Dictionary of parameters used to build a Slurm submit script.
         prerun_commands: List of shell commands to run before running the pickled function.
         postrun_commands: List of shell commands to run after running the pickled function.
         use_srun: Whether or not to run the pickled Python function with srun. If your function itself makes srun or mpirun calls, set this to False.
         srun_options: Dictionary of parameters passed to srun inside submit script.
         srun_append: Command nested into srun call.
-<<<<<<< HEAD
-        prerun_commands: List of shell commands to run before submitting with srun.
-        postrun_commands: List of shell commands to run after submitting with srun.
+        bashrc_path: Path to the bashrc file to source before running the function.
+        slurm_path: Path to the slurm commands if they are not found automatically.
+        cache_dir: Local cache directory used by this executor for temporary files.
         poll_freq: Frequency with which to poll a submitted job. Always is >= 60.
-=======
-        poll_freq: Frequency with which to poll a submitted job.
->>>>>>> 82f507ad
         cleanup: Whether to perform cleanup or not on remote machine.
     """
 
@@ -122,16 +102,16 @@
         sshproxy: Dict = None,
         remote_workdir: str = None,
         create_unique_workdir: bool = None,
-        slurm_path: str = None,
         conda_env: str = None,
-        bashrc_path: str = None,
-        cache_dir: str = None,
         options: Dict = None,
         prerun_commands: List[str] = None,
         postrun_commands: List[str] = None,
         use_srun: bool = None,
         srun_options: Dict = None,
         srun_append: str = None,
+        bashrc_path: str = None,
+        slurm_path: str = None,
+        cache_dir: str = None,
         poll_freq: int = None,
         cleanup: bool = None,
         **kwargs,
