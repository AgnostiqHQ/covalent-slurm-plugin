--- conflicted
+++ resolved
@@ -563,13 +563,6 @@
         py_version_func = ".".join(function.args[0].python_version.split(".")[:2])
         app_log.debug(f"Python version: {py_version_func}")
 
-<<<<<<< HEAD
-        async with aiofiles.tempfile.NamedTemporaryFile(
-            dir=self.cache_dir
-        ) as temp_f, aiofiles.tempfile.NamedTemporaryFile(dir=self.cache_dir, mode="w") as temp_g:
-            # Write the function to file
-            app_log.debug("Writing function, args, kwargs to file...")
-=======
         # Create the remote directory
         app_log.debug(f"Creating remote work directory {self.remote_workdir} ...")
         cmd_mkdir_remote = f"mkdir -p {self.remote_workdir}"
@@ -581,7 +574,6 @@
         async with aiofiles.tempfile.NamedTemporaryFile(dir=self.cache_dir) as temp_f:
             # Pickle the function, write to file, and copy to remote filesystem
             app_log.debug("Writing pickled function, args, kwargs to file...")
->>>>>>> f8582fb6
             await temp_f.write(pickle.dumps((function, args, kwargs)))
             await temp_f.flush()
 
