# Copyright 2021 Agnostiq Inc.
#
# This file is part of Covalent.
#
# Licensed under the GNU Affero General Public License 3.0 (the "License").
# A copy of the License may be obtained with this software package or at
#
#      https://www.gnu.org/licenses/agpl-3.0.en.html
#
# Use of this file is prohibited except in compliance with the License. Any
# modifications or derivative works of this file must retain this copyright
# notice, and modified files must contain a notice indicating that they have
# been altered from the originals.
#
# Covalent is distributed in the hope that it will be useful, but WITHOUT
# ANY WARRANTY; without even the implied warranty of MERCHANTABILITY or
# FITNESS FOR A PARTICULAR PURPOSE. See the License for more details.
#
# Relief from the License may be granted by purchasing a commercial license.

"""Slurm executor plugin for the Covalent dispatcher."""

import asyncio
import os
import re
import sys
from copy import deepcopy
from pathlib import Path
from typing import Any, Callable, Dict, List, Tuple, Union

import aiofiles
import asyncssh
import cloudpickle as pickle
from aiofiles import os as async_os
from covalent._results_manager.result import Result
from covalent._shared_files import logger
from covalent._shared_files.config import get_config
from covalent.executor.base import AsyncBaseExecutor

app_log = logger.app_log
log_stack_info = logger.log_stack_info

_EXECUTOR_PLUGIN_DEFAULTS = {
    "username": "",
    "address": "",
    "ssh_key_file": "",
    "cert_file": None,
    "remote_workdir": "covalent-workdir",
    "slurm_path": None,
    "conda_env": None,
    "cache_dir": str(Path(get_config("dispatcher.cache_dir")).expanduser().resolve()),
    "options": {
        "parsable": "",
    },
    "srun_options": {
        "slurmd-debug": "4",
    },
    "srun_append": None,
    "prerun_commands": None,
    "postrun_commands": None,
    "poll_freq": 30,
    "cleanup": True,
}

executor_plugin_name = "SlurmExecutor"


class SlurmExecutor(AsyncBaseExecutor):
    """Slurm executor plugin class.

    Args:
        username: Username used to authenticate over SSH.
        address: Remote address or hostname of the Slurm login node.
        ssh_key_file: Private RSA key used to authenticate over SSH.
        cert_file: Certificate file used to authenticate over SSH, if required.
        remote_workdir: Working directory on the remote cluster.
        slurm_path: Path to the slurm commands if they are not found automatically.
        conda_env: Name of conda environment on which to run the function.
        cache_dir: Cache directory used by this executor for temporary files.
        options: Dictionary of parameters used to build a Slurm submit script.
        srun_options: Dictionary of parameters passed to srun inside submit script.
        srun_append: Command nested into srun call.
        prerun_commands: List of shell commands to run before submitting with srun.
        postrun_commands: List of shell commands to run after submitting with srun.
        poll_freq: Frequency with which to poll a submitted job.
        cleanup: Whether to perform cleanup or not on remote machine.
    """

    def __init__(
        self,
        username: str,
        address: str,
        ssh_key_file: str,
        cert_file: str = None,
        remote_workdir: str = "covalent-workdir",
        slurm_path: str = None,
        conda_env: str = None,
        cache_dir: str = None,
        options: Dict = None,
        srun_options: Dict = None,
        srun_append: str = None,
        prerun_commands: List[str] = None,
        postrun_commands: List[str] = None,
        poll_freq: int = 30,
        cleanup: bool = True,
        **kwargs,
    ):
        super().__init__(**kwargs)

        self.username = username
        self.address = address

        ssh_key_file = ssh_key_file or get_config("executors.slurm.ssh_key_file")
        self.ssh_key_file = str(Path(ssh_key_file).expanduser().resolve())
        if not os.path.exists(self.ssh_key_file):
            raise FileNotFoundError(f"SSH key file not found: {self.ssh_key_file}")

        if cert_file:
            self.cert_file = str(Path(cert_file).expanduser().resolve())
        else:
            self.cert_file = cert_file
        if self.cert_file and not os.path.exists(self.cert_file):
            raise FileNotFoundError(f"Certificate file not found: {self.cert_file}")

        self.remote_workdir = remote_workdir
        self.slurm_path = slurm_path
        self.conda_env = conda_env

        cache_dir = cache_dir or get_config("dispatcher.cache_dir")
        self.cache_dir = str(Path(cache_dir).expanduser().resolve())

        # To allow passing empty dictionary
        if options is None:
            options = get_config("executors.slurm.options")
        self.options = deepcopy(options)

        if srun_options is None:
            srun_options = get_config("executors.slurm.srun_options")
        self.srun_options = deepcopy(srun_options)

        self.srun_append = srun_append
        self.prerun_commands = list(prerun_commands) if prerun_commands else []
        self.postrun_commands = list(postrun_commands) if postrun_commands else []
        self.poll_freq = poll_freq
        self.cleanup = cleanup

        self.LOAD_SLURM_PREFIX = "source /etc/profile\n module whatis slurm &> /dev/null\n if [ $? -eq 0 ] ; then\n module load slurm\n fi\n"

    async def _client_connect(self) -> Tuple[bool, asyncssh.SSHClientConnection]:
        """
        Helper function for connecting to the remote host through asyncssh module.

        Args:
            None

        Returns:
            The connection object
        """

        if self.cert_file:
            client_keys = [
                (
                    asyncssh.read_private_key(self.ssh_key_file),
                    asyncssh.read_certificate(self.cert_file),
                )
            ]
        else:
            client_keys = [asyncssh.read_private_key(self.ssh_key_file)]

        try:
            conn = await asyncssh.connect(
                self.address,
                username=self.username,
                client_keys=client_keys,
                known_hosts=None,
            )

        except Exception as e:
            raise RuntimeError(
                f"Could not connect to host: '{self.address}' as user: '{self.username}'", e
            )

        return conn

    async def perform_cleanup(
        self,
        conn: asyncssh.SSHClientConnection,
        remote_func_filename: str,
        remote_slurm_filename: str,
        remote_py_filename: str,
        remote_result_filename: str,
        remote_stdout_filename: str,
        remote_stderr_filename: str,
    ) -> None:
        """
        Function to perform cleanup on remote machine

        Args:
            remote_func_filename: Function file on remote machine
            remote_slurm_filename: Slurm script file on remote machine
            remote_py_filename: Python script file on remote machine
            remote_result_filename: Result file on remote machine
            remote_stdout_filename: Standard out file on remote machine
            remote_stderr_filename: Standard error file on remote machine

        Returns:
            None
        """

        await conn.run(f"rm {remote_func_filename}")
        await conn.run(f"rm {remote_slurm_filename}")
        await conn.run(f"rm {remote_py_filename}")
        await conn.run(f"rm {remote_result_filename}")
        await conn.run(f"rm {remote_stdout_filename}")
        await conn.run(f"rm {remote_stderr_filename}")

    def _format_submit_script(
        self,
        python_version: str,
        py_filename: str,
    ) -> str:
        """Create the SLURM that defines the job, uses srun to run the python script.

        Args:
            python_version: Python version required by the pickled function.

        Returns:
            script: String object containing a script parsable by sbatch.
        """

        # preamble
        slurm_preamble = "#!/bin/bash\n"
        for key, value in self.options.items():
            slurm_preamble += "#SBATCH "
            if len(key) == 1:
                slurm_preamble += f"-{key}" + (f" {value}" if value else "")
            else:
                slurm_preamble += f"--{key}" + (f"={value}" if value else "")
            slurm_preamble += "\n"
        slurm_preamble += "\n"

        if hasattr(self, "conda_env") and self.conda_env:
            conda_env_str = self.conda_env
        else:
            conda_env_str = ""

        # sets up conda environment
        slurm_conda = f"""
source $HOME/.bashrc
conda activate {conda_env_str}
retval=$?
if [ $retval -ne 0 ] ; then
  >&2 echo "Conda environment {conda_env_str} is not present on the compute node. "\
  "Please create the environment and try again."
  exit 99
fi

"""
        # checks remote python version
        slurm_python_version = f"""
remote_py_version=$(python -c "print('.'.join(map(str, __import__('sys').version_info[:2])))")
if [[ "{python_version}" != $remote_py_version ]] ; then
  >&2 echo "Python version mismatch. Please install Python {python_version} in the compute environment."
  exit 199
fi
"""
        # runs pre-run commands
        if self.prerun_commands:
            slurm_prerun_commands = "\n".join([""] + self.prerun_commands + [""])
        else:
            slurm_prerun_commands = ""

        # uses srun to run script calling pickled function
        srun_options_str = ""
        for key, value in self.srun_options.items():
            srun_options_str += " "
            if len(key) == 1:
                srun_options_str += f"-{key}" + (f" {value}" if value else "")
            else:
                srun_options_str += f"--{key}" + (f"={value}" if value else "")

        remote_py_filename = os.path.join(self.remote_workdir, py_filename)
        slurm_srun = f"srun{srun_options_str} \\"

        if self.srun_append:
            # insert any appended commands
            slurm_srun += f"""
{self.srun_append} \\
"""
        else:
            slurm_srun += """
"""

        slurm_srun += f"python {remote_py_filename}"

        # runs post-run commands
        if self.postrun_commands:
            slurm_postrun_commands = "\n".join([""] + self.postrun_commands + [""])
        else:
            slurm_postrun_commands = ""

        # assemble commands into slurm body
        slurm_body = "\n".join([slurm_prerun_commands, slurm_srun, slurm_postrun_commands, "wait"])

        # assemble script
        return "".join([slurm_preamble, slurm_conda, slurm_python_version, slurm_body])

    def _format_py_script(
        self,
        func_filename: str,
        result_filename: str,
    ) -> str:
        """Create the Python script that executes the pickled python function.

        Args:
            func_filename: Name of the pickled function.
            result_filename: Name of the pickled result.

        Returns:
            script: String object containing a script parsable by sbatch.
        """
        func_filename = os.path.join(self.remote_workdir, func_filename)
        result_filename = os.path.join(self.remote_workdir, result_filename)
        return f"""
import cloudpickle as pickle

with open("{func_filename}", "rb") as f:
    function, args, kwargs = pickle.load(f)

result = None
exception = None

try:
    result = function(*args, **kwargs)
except Exception as e:
    exception = e

with open("{result_filename}", "wb") as f:
    pickle.dump((result, exception), f)
"""

    async def get_status(
        self, info_dict: dict, conn: asyncssh.SSHClientConnection
    ) -> Union[Result, str]:
        """Query the status of a job previously submitted to Slurm.

        Args:
            info_dict: a dictionary containing all necessary parameters needed to query the
                status of the execution. Required keys in the dictionary are:
                    A string mapping "job_id" to Slurm job ID.

        Returns:
            status: String describing the job status.
        """

        job_id = info_dict.get("job_id")
        if job_id is None:
            return Result.NEW_OBJ

        cmd_scontrol = f"scontrol show job {job_id}"

        if self.slurm_path:
            app_log.debug("Exporting slurm path for scontrol...")
            cmd_scontrol = f"export PATH=$PATH:{self.slurm_path} && {cmd_scontrol}"

        else:
            app_log.debug("Verifying slurm installation for scontrol...")
            proc_verify_scontrol = await conn.run(self.LOAD_SLURM_PREFIX + "which scontrol")

            if proc_verify_scontrol.returncode != 0:
                raise RuntimeError("Please provide `slurm_path` to run scontrol command")

            cmd_scontrol = self.LOAD_SLURM_PREFIX + cmd_scontrol

        proc = await conn.run(cmd_scontrol)
        return proc.stdout.strip()

    async def _poll_slurm(self, job_id: int, conn: asyncssh.SSHClientConnection) -> None:
        """Poll a Slurm job until completion.

        Args:
            job_id: Slurm job ID.

        Returns:
            None
        """

        # Poll status every `poll_freq` seconds
        status = await self.get_status({"job_id": str(job_id)}, conn)

        while (
            "PENDING" in status
            or "RUNNING" in status
            or "COMPLETING" in status
            or "CONFIGURING" in status
        ):
            await asyncio.sleep(self.poll_freq)
            status = await self.get_status({"job_id": str(job_id)}, conn)

        if "COMPLETED" not in status:
            raise RuntimeError("Job failed with status:\n", status)

    async def _query_result(
        self, result_filename: str, task_results_dir: str, conn: asyncssh.SSHClientConnection
    ) -> Any:
        """Query and retrieve the task result including stdout and stderr logs.

        Args:
            result_filename: Name of the pickled result file.
            task_results_dir: Directory on the Covalent server where the result will be copied.

        Returns:
            result: Task result.
        """

        # Check the result file exists on the remote backend
        remote_result_filename = os.path.join(self.remote_workdir, result_filename)

        proc = await conn.run(f"test -e {remote_result_filename}")
        if proc.returncode != 0:
            raise FileNotFoundError(proc.returncode, proc.stderr.strip(), remote_result_filename)

        # Copy result file from remote machine to Covalent server
        local_result_filename = os.path.join(task_results_dir, result_filename)
        await asyncssh.scp((conn, remote_result_filename), local_result_filename)

        # Copy stdout, stderr from remote machine to Covalent server
        stdout_file = os.path.join(task_results_dir, os.path.basename(self.options["output"]))
        stderr_file = os.path.join(task_results_dir, os.path.basename(self.options["error"]))

        await asyncssh.scp((conn, self.options["output"]), stdout_file)
        await asyncssh.scp((conn, self.options["error"]), stderr_file)

        async with aiofiles.open(local_result_filename, "rb") as f:
            contents = await f.read()
            result, exception = pickle.loads(contents)
        await async_os.remove(local_result_filename)

        async with aiofiles.open(stdout_file, "r") as f:
            stdout = await f.read()
        await async_os.remove(stdout_file)

        async with aiofiles.open(stderr_file, "r") as f:
            stderr = await f.read()
        await async_os.remove(stderr_file)

        return result, stdout, stderr, exception

    async def run(self, function: Callable, args: List, kwargs: Dict, task_metadata: Dict):
        dispatch_id = task_metadata["dispatch_id"]
        node_id = task_metadata["node_id"]
        results_dir = task_metadata["results_dir"]
        task_results_dir = os.path.join(results_dir, dispatch_id)

        result_filename = f"result-{dispatch_id}-{node_id}.pkl"
        slurm_filename = f"slurm-{dispatch_id}-{node_id}.sh"
        py_script_filename = f"script-{dispatch_id}-{node_id}.py"
        func_filename = f"func-{dispatch_id}-{node_id}.pkl"

        if "output" not in self.options:
            self.options["output"] = os.path.join(
                self.remote_workdir, f"stdout-{dispatch_id}-{node_id}.log"
            )
        if "error" not in self.options:
            self.options["error"] = os.path.join(
                self.remote_workdir, f"stderr-{dispatch_id}-{node_id}.log"
            )

        result = None

        conn = await self._client_connect()

<<<<<<< HEAD
        py_version_func = ".".join(function.args[0].python_version.split(".")[:2])
        app_log.debug(f"Python version: {py_version_func}")

        # Create the remote directory
        app_log.debug(f"Creating remote work directory {self.remote_workdir} ...")
        cmd_mkdir_remote = f"mkdir -p {self.remote_workdir}"
        proc_mkdir_cache = await conn.run(cmd_mkdir_remote)
=======
        async with aiofiles.tempfile.NamedTemporaryFile(
            dir=self.cache_dir
        ) as temp_f, aiofiles.tempfile.NamedTemporaryFile(dir=self.cache_dir, mode="w") as temp_g:
            # Write the function to file
            app_log.debug("Writing function, args, kwargs to file...")
            await temp_f.write(pickle.dumps((function, args, kwargs)))
            await temp_f.flush()
>>>>>>> 546f3ff5

        if client_err := proc_mkdir_cache.stderr.strip():
            raise RuntimeError(client_err)

        async with aiofiles.tempfile.NamedTemporaryFile(dir=self.cache_dir) as temp_f:
            # Pickle the function, write to file, and copy to remote filesystem
            app_log.debug("Writing pickled function, args, kwargs to file...")
            await temp_f.write(pickle.dumps((function, args, kwargs)))
            await temp_f.flush()

            remote_func_filename = os.path.join(self.remote_workdir, func_filename)
            app_log.debug(f"Copying pickled function to remote fs: {remote_func_filename} ...")
            await asyncssh.scp(temp_f.name, (conn, remote_func_filename))

        async with aiofiles.tempfile.NamedTemporaryFile(dir=self.cache_dir, mode="w") as temp_g:
            # Format the function execution script, write to file, and copy to remote filesystem
            python_exec_script = self._format_py_script(func_filename, result_filename)
            app_log.debug("Writing python run-function script to tempfile...")
            await temp_g.write(python_exec_script)
            await temp_g.flush()

            remote_py_script_filename = os.path.join(self.remote_workdir, py_script_filename)
            app_log.debug(f"Copying python run-function to remote fs: {remote_py_script_filename}")
            await asyncssh.scp(temp_g.name, (conn, remote_py_script_filename))

        async with aiofiles.tempfile.NamedTemporaryFile(dir=self.cache_dir, mode="w") as temp_h:
            # Format the SLURM submit script, write to file, and copy to remote filesystem
            slurm_submit_script = self._format_submit_script(py_version_func, py_script_filename)
            app_log.debug("Writing slurm submit script to tempfile...")
            await temp_h.write(slurm_submit_script)
            await temp_h.flush()

            remote_slurm_filename = os.path.join(self.remote_workdir, slurm_filename)
            app_log.debug(f"Copying slurm submit script to remote fs: {remote_slurm_filename} ...")
            await asyncssh.scp(temp_h.name, (conn, remote_slurm_filename))

        # Execute the script
        app_log.debug(f"Running the script: {remote_slurm_filename} ...")
        cmd_sbatch = f"sbatch {remote_slurm_filename}"
        if self.slurm_path:
            app_log.debug("Exporting slurm path for sbatch...")
            cmd_sbatch = f"export PATH=$PATH:{self.slurm_path} && {cmd_sbatch}"
        else:
            app_log.debug("Verifying slurm installation for sbatch...")
            proc_verify_sbatch = await conn.run(self.LOAD_SLURM_PREFIX + "which sbatch")
            if proc_verify_sbatch.returncode != 0:
                raise RuntimeError("Please provide `slurm_path` to run sbatch command")
            cmd_sbatch = self.LOAD_SLURM_PREFIX + cmd_sbatch

        proc = await conn.run(cmd_sbatch)

        if proc.returncode != 0:
            raise RuntimeError(proc.stderr.strip())

        app_log.debug(f"Job submitted with stdout: {proc.stdout.strip()}")
        slurm_job_id = int(re.findall("[0-9]+", proc.stdout.strip())[0])

        app_log.debug(f"Polling slurm with job_id: {slurm_job_id} ...")
        await self._poll_slurm(slurm_job_id, conn)

        app_log.debug(f"Querying result with job_id: {slurm_job_id} ...")
        result, stdout, stderr, exception = await self._query_result(
            result_filename, task_results_dir, conn
        )

        print(stdout)
        print(stderr, file=sys.stderr)

        if exception:
            raise RuntimeError(exception)

        app_log.debug("Preparing for teardown...")
        self._remote_func_filename = remote_func_filename
        self._remote_slurm_filename = remote_slurm_filename
        self._result_filename = result_filename
        self._remote_py_script_filename = remote_py_script_filename

        app_log.debug("Closing SSH connection...")
        conn.close()
        await conn.wait_closed()
        app_log.debug("SSH connection closed, returning result")

        return result

    async def teardown(self, task_metadata: Dict):
        if self.cleanup:
            app_log.debug("Performing cleanup on remote...")
            conn = await self._client_connect()
            await self.perform_cleanup(
                conn=conn,
                remote_func_filename=self._remote_func_filename,
                remote_slurm_filename=self._remote_slurm_filename,
                remote_py_filename=self._remote_py_script_filename,
                remote_result_filename=os.path.join(self.remote_workdir, self._result_filename),
                remote_stdout_filename=self.options["output"],
                remote_stderr_filename=self.options["error"],
            )

            app_log.debug("Closing SSH connection...")
            conn.close()
            await conn.wait_closed()
            app_log.debug("SSH connection closed, teardown complete")<|MERGE_RESOLUTION|>--- conflicted
+++ resolved
@@ -470,7 +470,6 @@
 
         conn = await self._client_connect()
 
-<<<<<<< HEAD
         py_version_func = ".".join(function.args[0].python_version.split(".")[:2])
         app_log.debug(f"Python version: {py_version_func}")
 
@@ -478,15 +477,6 @@
         app_log.debug(f"Creating remote work directory {self.remote_workdir} ...")
         cmd_mkdir_remote = f"mkdir -p {self.remote_workdir}"
         proc_mkdir_cache = await conn.run(cmd_mkdir_remote)
-=======
-        async with aiofiles.tempfile.NamedTemporaryFile(
-            dir=self.cache_dir
-        ) as temp_f, aiofiles.tempfile.NamedTemporaryFile(dir=self.cache_dir, mode="w") as temp_g:
-            # Write the function to file
-            app_log.debug("Writing function, args, kwargs to file...")
-            await temp_f.write(pickle.dumps((function, args, kwargs)))
-            await temp_f.flush()
->>>>>>> 546f3ff5
 
         if client_err := proc_mkdir_cache.stderr.strip():
             raise RuntimeError(client_err)
